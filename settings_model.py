--- conflicted
+++ resolved
@@ -1,10 +1,5 @@
 from pydantic import BaseModel, validator
-<<<<<<< HEAD
-from data_models import BloomFilterSettings
-from typing import Union, List, Optional, Dict
-=======
-from typing import Union, List, Optional
->>>>>>> 3982e2a9
+from typing import Union, Optional, Dict
 import json
 
 
@@ -120,24 +115,5 @@
     redis_reader: Union[RedisConfig, dict]
     contract_addresses: Union[ContractAddresses, dict]
     calculate_diff: bool
-<<<<<<< HEAD
     rpc_url: str
-    consensus_config: ConsensusConfig
-
-    @validator("bloom_filter_settings", "webhook_listener", "redis", "redis_reader")
-    def convert_to_models(cls, data, values, **kwargs):
-
-        if isinstance(data, dict):
-            if kwargs['field'].name == "bloom_filter_settings":
-                data = BloomFilterSettings(**data)
-
-            elif kwargs['field'].name == "webhook_listener":
-                data = WebhookListener(**data)
-
-            elif (kwargs['field'].name == "redis") or (kwargs['field'] == "redis_reader"):
-                data = RedisConfig(**data)
-
-        return data
-=======
-    rpc_url: str
->>>>>>> 3982e2a9
+    consensus_config: ConsensusConfig