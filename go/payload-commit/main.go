package main

import (
	log "github.com/sirupsen/logrus"

	"audit-protocol/caching"
	"audit-protocol/goutils/ethclient"
	"audit-protocol/goutils/health"
	"audit-protocol/goutils/ipfsutils"
	"audit-protocol/goutils/logger"
	"audit-protocol/goutils/redisutils"
	"audit-protocol/goutils/reporting"
	"audit-protocol/goutils/settings"
	"audit-protocol/goutils/smartcontract"
	taskmgr "audit-protocol/goutils/taskmgr/rabbitmq"
	w3storage "audit-protocol/goutils/w3s"
	"audit-protocol/payload-commit/service"
	"audit-protocol/payload-commit/signer"
	"audit-protocol/payload-commit/worker"
)

func main() {
	logger.InitLogger()

	settingsObj := settings.ParseSettings()

<<<<<<< HEAD
	ipfsService := ipfsutils.InitService(settingsObj)
=======
	ipfsutils.InitClient(settingsObj)

	readRedisClient := redisutils.InitReaderRedisClient(
		settingsObj.RedisReader.Host,
		settingsObj.RedisReader.Port,
		settingsObj.RedisReader.Db,
		settingsObj.RedisReader.PoolSize,
		settingsObj.RedisReader.Password,
	)
>>>>>>> 0758e1cd

	writeRedisClient := redisutils.InitWriterRedisClient(
		settingsObj.Redis.Host,
		settingsObj.Redis.Port,
		settingsObj.Redis.Db,
		settingsObj.Redis.PoolSize,
		settingsObj.Redis.Password,
	)

	ethService, ethClient := ethclient.NewClient(settingsObj)
	reporter := reporting.InitIssueReporter(settingsObj)

<<<<<<< HEAD
	redisCache := caching.NewRedisCache(redisClient)
	contractAPIService := smartcontract.InitContractAPI(settingsObj.Signer.Domain.VerifyingContract, ethClient)

	rabbitmqTaskMgrConn, err := taskmgr.Dial(settingsObj)
	if err != nil {
		log.WithError(err).Fatal("failed to dial rabbitmq")
	}
=======
	caching.NewRedisCache(readRedisClient, writeRedisClient)
	smartcontract.InitContractAPI()
	taskmgr.NewRabbitmqTaskMgr()
	w3storage.InitW3S()
	caching.InitDiskCache()
>>>>>>> 0758e1cd

	rabbitmqTaskMgr := taskmgr.NewRabbitmqTaskMgr(settingsObj, rabbitmqTaskMgrConn)
	web3StorageService := w3storage.InitW3S(settingsObj)
	diskCacheService := caching.InitDiskCache()
	signerService := signer.InitService(settingsObj)

	payloadCommitService := service.InitPayloadCommitService(
		settingsObj,
		redisCache,
		ethService,
		reporter,
		ipfsService,
		diskCacheService,
		web3StorageService,
		contractAPIService,
		signerService,
	)

	mqWorker := worker.NewWorker(settingsObj, payloadCommitService, rabbitmqTaskMgr)

	// health check is non-blocking health check http listener
	health.HealthCheck()

	defer func() {
		err := mqWorker.ShutdownWorker()
		if err != nil {
			log.WithError(err).Error("error while shutting down worker")
		}

<<<<<<< HEAD
		err = redisClient.Close()
=======
		err := readRedisClient.Close()
		if err != nil {
			log.WithError(err).Error("error while closing redis client")
		}

		err = writeRedisClient.Close()
>>>>>>> 0758e1cd
		if err != nil {
			log.WithError(err).Error("error while closing redis client")
		}
	}()

	for {
		err := mqWorker.ConsumeTask()
		if err != nil {
			log.WithError(err).Error("error while consuming task, starting again")
		}
	}
}<|MERGE_RESOLUTION|>--- conflicted
+++ resolved
@@ -12,6 +12,7 @@
 	"audit-protocol/goutils/reporting"
 	"audit-protocol/goutils/settings"
 	"audit-protocol/goutils/smartcontract"
+	"audit-protocol/goutils/smartcontract/transactions"
 	taskmgr "audit-protocol/goutils/taskmgr/rabbitmq"
 	w3storage "audit-protocol/goutils/w3s"
 	"audit-protocol/payload-commit/service"
@@ -24,10 +25,7 @@
 
 	settingsObj := settings.ParseSettings()
 
-<<<<<<< HEAD
 	ipfsService := ipfsutils.InitService(settingsObj)
-=======
-	ipfsutils.InitClient(settingsObj)
 
 	readRedisClient := redisutils.InitReaderRedisClient(
 		settingsObj.RedisReader.Host,
@@ -36,7 +34,6 @@
 		settingsObj.RedisReader.PoolSize,
 		settingsObj.RedisReader.Password,
 	)
->>>>>>> 0758e1cd
 
 	writeRedisClient := redisutils.InitWriterRedisClient(
 		settingsObj.Redis.Host,
@@ -49,26 +46,19 @@
 	ethService, ethClient := ethclient.NewClient(settingsObj)
 	reporter := reporting.InitIssueReporter(settingsObj)
 
-<<<<<<< HEAD
-	redisCache := caching.NewRedisCache(redisClient)
 	contractAPIService := smartcontract.InitContractAPI(settingsObj.Signer.Domain.VerifyingContract, ethClient)
+	redisCache := caching.NewRedisCache(readRedisClient, writeRedisClient)
 
 	rabbitmqTaskMgrConn, err := taskmgr.Dial(settingsObj)
 	if err != nil {
 		log.WithError(err).Fatal("failed to dial rabbitmq")
 	}
-=======
-	caching.NewRedisCache(readRedisClient, writeRedisClient)
-	smartcontract.InitContractAPI()
-	taskmgr.NewRabbitmqTaskMgr()
-	w3storage.InitW3S()
-	caching.InitDiskCache()
->>>>>>> 0758e1cd
 
 	rabbitmqTaskMgr := taskmgr.NewRabbitmqTaskMgr(settingsObj, rabbitmqTaskMgrConn)
 	web3StorageService := w3storage.InitW3S(settingsObj)
 	diskCacheService := caching.InitDiskCache()
 	signerService := signer.InitService(settingsObj)
+	txManagerService := transactions.NewTxManager(settingsObj, ethClient, contractAPIService)
 
 	payloadCommitService := service.InitPayloadCommitService(
 		settingsObj,
@@ -80,6 +70,7 @@
 		web3StorageService,
 		contractAPIService,
 		signerService,
+		txManagerService,
 	)
 
 	mqWorker := worker.NewWorker(settingsObj, payloadCommitService, rabbitmqTaskMgr)
@@ -93,16 +84,12 @@
 			log.WithError(err).Error("error while shutting down worker")
 		}
 
-<<<<<<< HEAD
-		err = redisClient.Close()
-=======
-		err := readRedisClient.Close()
+		err = readRedisClient.Close()
 		if err != nil {
 			log.WithError(err).Error("error while closing redis client")
 		}
 
 		err = writeRedisClient.Close()
->>>>>>> 0758e1cd
 		if err != nil {
 			log.WithError(err).Error("error while closing redis client")
 		}
