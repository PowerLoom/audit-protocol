--- conflicted
+++ resolved
@@ -35,6 +35,8 @@
 
 type Service interface {
 	Run(msgBody []byte, topic string) error
+	HandlePayloadCommitTask(msg *datamodel.PayloadCommitMessage) error
+	HandleFinalizedPayloadCommitTask(msg *datamodel.PayloadCommitFinalizedMessage) error
 }
 
 type PayloadCommitService struct {
@@ -62,6 +64,7 @@
 	web3StorageService w3storage.Service,
 	contractApiService smartcontract.Service,
 	signerService signer.Service,
+	txManagerService transactions.Service,
 ) Service {
 	privKey, err := signerService.GetPrivateKey(settingsObj.Signer.PrivateKey)
 	if err != nil {
@@ -69,7 +72,6 @@
 	}
 
 	pcService := &PayloadCommitService{
-<<<<<<< HEAD
 		settingsObj:        settingsObj,
 		redisCache:         redisCache,
 		ethService:         ethService,
@@ -77,23 +79,10 @@
 		ipfsService:        ipfsService,
 		web3sClient:        web3StorageService,
 		diskCache:          diskCache,
-		txManager:          transactions.NewTxManager(settingsObj, ethService, contractApiService),
+		txManager:          txManagerService,
 		privKey:            privKey,
 		issueReporter:      reporter,
 		signerService:      signerService,
-=======
-		settingsObj:   settingsObj,
-		redisCache:    redisCache,
-		ethClient:     ethClient,
-		contractAPI:   contractAPI,
-		ipfsClient:    ipfsClient,
-		web3sClient:   web3sClient,
-		diskCache:     diskCache,
-		txManager:     transactions.NewNonceManager(),
-		privKey:       privKey,
-		issueReporter: reporter,
-		httpClient:    httpclient.GetDefaultHTTPClient(settingsObj.HttpClient.ConnectionTimeout),
->>>>>>> 0758e1cd
 	}
 
 	_ = pcService.initLocalCachedData()
@@ -182,7 +171,7 @@
 			errMsg = "failed to upload payload commit message to ipfs and web3 storage"
 		}
 
-		go s.issueReporter.Report(reporting.PayloadCommitInternalIssue, msg.ProjectID, strconv.Itoa(msg.EpochID), map[string]interface{}{
+		go s.issueReporter.Report(datamodel.PayloadCommitInternalIssue, msg.ProjectID, strconv.Itoa(msg.EpochID), map[string]interface{}{
 			"issueDetails": "Error: " + err.Error(),
 			"msg":          errMsg,
 		})
@@ -223,7 +212,7 @@
 			log.WithError(err).Error("failed to submit snapshot to contract")
 
 			go s.issueReporter.Report(
-				reporting.MissedSnapshotIssue,
+				datamodel.MissedSnapshotIssue,
 				msg.ProjectID,
 				strconv.Itoa(msg.EpochID),
 				map[string]interface{}{
@@ -240,7 +229,7 @@
 			log.WithError(err).Error("failed to send signature to relayer")
 
 			go s.issueReporter.Report(
-				reporting.MissedSnapshotIssue,
+				datamodel.MissedSnapshotIssue,
 				msg.ProjectID,
 				strconv.Itoa(msg.EpochID),
 				map[string]interface{}{
@@ -288,7 +277,7 @@
 			log.WithError(err).Error("failed to get snapshot from ipfs")
 
 			go s.issueReporter.Report(
-				reporting.PayloadCommitInternalIssue,
+				datamodel.PayloadCommitInternalIssue,
 				msg.Message.ProjectID,
 				strconv.Itoa(msg.Message.EpochID),
 				map[string]interface{}{
@@ -309,7 +298,7 @@
 		log.Debug("cached snapshot cid does not match with finalized snapshot cid, fetching snapshot commit message from ipfs")
 
 		go s.issueReporter.Report(
-			reporting.SubmittedIncorrectSnapshotIssue,
+			datamodel.SubmittedIncorrectSnapshotIssue,
 			msg.Message.ProjectID,
 			strconv.Itoa(msg.Message.EpochID),
 			map[string]interface{}{
@@ -331,7 +320,7 @@
 			log.WithError(err).Error("failed to get snapshot from ipfs")
 
 			go s.issueReporter.Report(
-				reporting.PayloadCommitInternalIssue,
+				datamodel.PayloadCommitInternalIssue,
 				msg.Message.ProjectID,
 				strconv.Itoa(msg.Message.EpochID),
 				map[string]interface{}{
@@ -471,7 +460,7 @@
 		log.WithError(err).Error("failed to get signer data")
 
 		go s.issueReporter.Report(
-			reporting.PayloadCommitInternalIssue,
+			datamodel.PayloadCommitInternalIssue,
 			projectId,
 			strconv.Itoa(int(epochId)),
 			map[string]interface{}{
@@ -487,7 +476,7 @@
 		log.WithError(err).Error("failed to sign message")
 
 		go s.issueReporter.Report(
-			reporting.PayloadCommitInternalIssue,
+			datamodel.PayloadCommitInternalIssue,
 			projectId,
 			strconv.Itoa(int(epochId)),
 			map[string]interface{}{
