--- conflicted
+++ resolved
@@ -52,16 +52,7 @@
 	w := &W3S{
 		limiter:           rateLimiter,
 		settingsObj:       settingsObj,
-<<<<<<< HEAD
-		defaultHTTPClient: httpclient.GetDefaultHTTPClient(settingsObj),
-=======
-		defaultHTTPClient: httpclient.GetDefaultHTTPClient(settingsObj.Web3Storage.Timeout),
-	}
-
-	err = gi.Inject(w)
-	if err != nil {
-		log.WithError(err).Fatal("error injecting w3s")
->>>>>>> 0758e1cd
+		defaultHTTPClient: httpclient.GetDefaultHTTPClient(settingsObj.Web3Storage.Timeout, settingsObj),
 	}
 
 	return w
