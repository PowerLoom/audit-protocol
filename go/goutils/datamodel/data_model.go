--- conflicted
+++ resolved
@@ -54,18 +54,11 @@
 }
 
 type PowerloomSnapshotFinalizedMessage struct {
-<<<<<<< HEAD
-	EpochID     int    `json:"epochId" validate:"required"`
-	ProjectID   string `json:"projectId" validate:"required"`
-	SnapshotCID string `json:"snapshotCid" validate:"required"`
-	Timestamp   int    `json:"timestamp" validate:"required"`
-=======
 	EpochID     int    `json:"epochId"`
 	ProjectID   string `json:"projectId"`
 	SnapshotCID string `json:"snapshotCid"`
 	Timestamp   int    `json:"timestamp"`
 	Expiry      int    `json:"expiry"` // for redis cleanup
->>>>>>> 29081adf
 }
 
 type PayloadCommitFinalizedMessage struct {
@@ -104,11 +97,12 @@
 }
 
 type RelayerRequest struct {
-	ProjectID   string   `json:"projectId"`
-	SnapshotCID string   `json:"snapshotCid"`
-	EpochID     int      `json:"epochId"`
-	Signature   string   `json:"signature"`
-	Request     *Request `json:"request"`
+	ProjectID       string   `json:"projectId"`
+	SnapshotCID     string   `json:"snapshotCid"`
+	EpochID         int      `json:"epochId"`
+	Signature       string   `json:"signature"`
+	Request         *Request `json:"request"`
+	ContractAddress string   `json:"contractAddress"`
 }
 
 type Request struct {
