--- conflicted
+++ resolved
@@ -4,10 +4,6 @@
 	"context"
 	"net"
 	"strconv"
-<<<<<<< HEAD
-	"time"
-=======
->>>>>>> 0758e1cd
 
 	"github.com/go-redis/redis/v8"
 	log "github.com/sirupsen/logrus"
@@ -27,10 +23,10 @@
 
 	pong, err := redisClient.Ping(context.Background()).Result()
 	if err != nil {
-		log.WithField("addr", redisURL).Fatal("Unable to connect to reader redis")
+		log.WithField("addr", redisURL).Fatal("unable to connect to reader redis")
 	}
 
-	log.Info("Connected successfully to reader Redis and received ", pong, " back")
+	log.Info("connected successfully to reader Redis and received ", pong, " back")
 
 	return redisClient
 }
@@ -40,8 +36,6 @@
 
 	log.Info("connecting to writer redis at:", redisURL)
 
-<<<<<<< HEAD
-=======
 	redisClient := redis.NewClient(&redis.Options{
 		Addr:     redisURL,
 		Password: password,
@@ -56,6 +50,5 @@
 
 	log.Info("Connected successfully to writer Redis and received ", pong, " back")
 
->>>>>>> 0758e1cd
 	return redisClient
 }