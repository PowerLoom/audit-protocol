package caching

import (
	"context"
	"encoding/json"
	"errors"
	"fmt"
	"strconv"
	"time"

	"github.com/go-redis/redis/v8"
	log "github.com/sirupsen/logrus"

	"audit-protocol/goutils/datamodel"
	"audit-protocol/goutils/redisutils"
)

type RedisCache struct {
	readClient  *redis.Client
	writeClient *redis.Client
}

<<<<<<< HEAD
func NewRedisCache(client *redis.Client) DbCache {
	cache := &RedisCache{redisClient: client}
=======
var _ DbCache = (*RedisCache)(nil)

func NewRedisCache(readClient, writeClient *redis.Client) *RedisCache {
	cache := &RedisCache{readClient: readClient, writeClient: writeClient}

	if err := gi.Inject(cache); err != nil {
		log.Fatal("Failed to inject redis cache", err)
	}
>>>>>>> 0758e1cd

	return cache
}

func (r *RedisCache) GetSnapshotAtEpochID(ctx context.Context, projectID string, epochId int) (*datamodel.UnfinalizedSnapshot, error) {
	key := fmt.Sprintf(redisutils.REDIS_KEY_PROJECT_UNFINALIZED_SNAPSHOT_CIDS, projectID)
	snapshotCid := ""
	height := strconv.Itoa(epochId)

	log.WithField("projectID", projectID).
		WithField("epochId", epochId).
		WithField("key", key).
		Debug("getting snapshotCid from redis at given epochId from the given projectId")

	res, err := r.readClient.ZRangeByScoreWithScores(ctx, key, &redis.ZRangeBy{
		Min: height,
		Max: height,
	}).Result()
	if err != nil {
		if errors.Is(err, redis.Nil) {
			return nil, nil
		}

		log.Error("could not Get snapshot cid from redis error: ", err)

		return nil, err
	}

	if len(res) == 1 {
		p := new(datamodel.UnfinalizedSnapshot)

		val, ok := res[0].Member.(string)
		if !ok {
			log.Error("CRITICAL: could not convert snapshot cid data stored in redis to string")
		}

		err = json.Unmarshal([]byte(val), p)
		if err != nil {
			log.WithError(err).Error("CRITICAL: could not unmarshal snapshot cid data stored in redis")

			return nil, err
		}

		log.WithField("snapshotCid", snapshotCid).WithField("epochId", epochId).Debug("got snapshot at given epochId")

		return p, nil
	}

	return nil, errors.New("could not get snapshot cid at given epochId")
}

// GetStoredProjects returns the list of projects that are stored in redis.
func (r *RedisCache) GetStoredProjects(ctx context.Context) ([]string, error) {
	key := redisutils.REDIS_KEY_STORED_PROJECTS

	val, err := r.readClient.SMembers(ctx, key).Result()
	if err != nil {
		if err == redis.Nil {
			log.Errorf("error getting stored projects, key %s not found", key)

			return []string{}, nil
		}

		return nil, ErrGettingProjects
	}

	return val, nil
}

func (r *RedisCache) CheckIfProjectExists(ctx context.Context, projectID string) (bool, error) {
	res, err := r.readClient.Keys(ctx, fmt.Sprintf("projectID:%s:*", projectID)).Result()
	if err != nil {
		log.WithError(err).Error("failed to check if project exists")

		return false, err
	}

	if len(res) == 0 {
		return false, nil
	}

	return true, nil
}

// StoreProjects stores the given projects in the redis cache.
func (r *RedisCache) StoreProjects(background context.Context, projects []string) error {
	_, err := r.writeClient.SAdd(background, redisutils.REDIS_KEY_STORED_PROJECTS, projects).Result()

	if err != nil {
		log.WithError(err).Error("failed to store projects")

		return err
	}

	return nil
}

// AddUnfinalizedSnapshotCID adds the given snapshot cid to the given project's zset.
func (r *RedisCache) AddUnfinalizedSnapshotCID(ctx context.Context, msg *datamodel.PayloadCommitMessage, ttl int64) error {
	p := new(datamodel.UnfinalizedSnapshot)

	p.TTL = ttl // 1 day
	p.SnapshotCID = msg.SnapshotCID

	p.Snapshot = msg.Message

	key := fmt.Sprintf(redisutils.REDIS_KEY_PROJECT_UNFINALIZED_SNAPSHOT_CIDS, msg.ProjectID)

	data, _ := json.Marshal(p)

	err := r.writeClient.ZAdd(ctx, key, &redis.Z{
		Score:  float64(msg.EpochID),
		Member: string(data),
	}).Err()
	if err != nil {
		log.WithError(err).Error("failed to add snapshot cid to zset")

		return err
	}

	// get all the members
	res, err := r.writeClient.ZRangeByScoreWithScores(ctx, key, &redis.ZRangeBy{
		Min: "-inf",
		Max: "+inf",
	}).Result()
	if err != nil {
		log.WithError(err).Error("failed to get all members from zset")

		// ignore error
		return nil
	}

	// remove all the members that have expired
	for _, member := range res {
		m := new(datamodel.UnfinalizedSnapshot)

		val, ok := member.Member.(string)
		if !ok {
			log.Error("CRITICAL: could not convert snapshot cid data stored in redis to string")
		}

		err = json.Unmarshal([]byte(val), m)
		if err != nil {
			log.WithError(err).Error("CRITICAL: could not unmarshal snapshot cid data stored in redis")

			continue
		}

<<<<<<< HEAD
		if m.TTL < time.Now().Unix() {
			err = r.redisClient.ZRem(ctx, key, member.Member).Err()
=======
		if float64(m.Expiration) < float64(time.Now().Unix()) {
			err = r.writeClient.ZRem(ctx, key, member.Member).Err()
>>>>>>> 0758e1cd
			if err != nil {
				log.WithError(err).Error("failed to remove expired snapshot cid from zset")
			}
		}
	}

	log.WithField("projectID", msg.ProjectID).
		WithField("snapshotCid", msg.SnapshotCID).
		WithField("epochId", msg.EpochID).
		Debug("added snapshot CID to zset")

	return nil
}

// AddSnapshotterStatusReport adds the snapshotter's status report to the given project and epoch ID.
func (r *RedisCache) AddSnapshotterStatusReport(ctx context.Context, epochId int, projectId string, report *datamodel.SnapshotterStatusReport) error {
	key := fmt.Sprintf(redisutils.REDIS_KEY_SNAPSHOTTER_STATUS_REPORT, projectId)

	if report != nil {
		reportJson, err := json.Marshal(report)
		if err != nil {
			log.WithError(err).Error("failed to marshal snapshotter status report")

			return err
		}

		err = r.writeClient.HSet(ctx, key, strconv.Itoa(epochId), string(reportJson)).Err()
		if err != nil {
			log.WithError(err).Error("failed to add snapshotter status report in redis")

			return err
		}

		switch {
		case report.State == datamodel.MissedSnapshotSubmission:
			key = fmt.Sprintf(redisutils.REDIS_KEY_TOTAL_MISSED_SNAPSHOT_COUNT, projectId)
		case report.State == datamodel.IncorrectSnapshotSubmission:
			key = fmt.Sprintf(redisutils.REDIS_KEY_TOTAL_INCORRECT_SNAPSHOT_COUNT, projectId)
		}
	} else {
		key = fmt.Sprintf(redisutils.REDIS_KEY_TOTAL_SUCCESSFUL_SNAPSHOT_COUNT, projectId)
	}

	err := r.writeClient.Incr(ctx, key).Err()
	if err != nil {
		log.WithError(err).Error("failed to increment total missed snapshot count")
	}

	log.Debug("added snapshotter status report in redis")

	return nil
}<|MERGE_RESOLUTION|>--- conflicted
+++ resolved
@@ -20,19 +20,10 @@
 	writeClient *redis.Client
 }
 
-<<<<<<< HEAD
-func NewRedisCache(client *redis.Client) DbCache {
-	cache := &RedisCache{redisClient: client}
-=======
 var _ DbCache = (*RedisCache)(nil)
 
 func NewRedisCache(readClient, writeClient *redis.Client) *RedisCache {
 	cache := &RedisCache{readClient: readClient, writeClient: writeClient}
-
-	if err := gi.Inject(cache); err != nil {
-		log.Fatal("Failed to inject redis cache", err)
-	}
->>>>>>> 0758e1cd
 
 	return cache
 }
@@ -181,13 +172,8 @@
 			continue
 		}
 
-<<<<<<< HEAD
 		if m.TTL < time.Now().Unix() {
-			err = r.redisClient.ZRem(ctx, key, member.Member).Err()
-=======
-		if float64(m.Expiration) < float64(time.Now().Unix()) {
 			err = r.writeClient.ZRem(ctx, key, member.Member).Err()
->>>>>>> 0758e1cd
 			if err != nil {
 				log.WithError(err).Error("failed to remove expired snapshot cid from zset")
 			}
