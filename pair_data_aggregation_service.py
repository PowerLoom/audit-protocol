from typing import Union, Iterable
from time import time
<<<<<<< HEAD
from httpx import AsyncClient, Timeout, Limits
from config import settings
from data_models import liquidityProcessedData, uniswapPairsSnapshotZset, uniswapPairSummary7dCidRange, \
    uniswapPairSummary24hCidRange, uniswapPairSummaryCid24hResultant, uniswapPairSummaryCid7dResultant
from tenacity import retry, AsyncRetrying, wait_random, stop_after_attempt
from utils import helper_functions
from utils import redis_keys
from utils import retrieval_utils
from async_ipfshttpclient.main import ipfs_write_client, ipfs_read_client
from utils.redis_conn import RedisPool, provide_redis_conn
from utils.retrieval_utils import get_dag_block_by_height, SNAPSHOT_STATUS_MAP
from redis import asyncio as aioredis
import cardinality
=======
import os
>>>>>>> 5e411e0b
import asyncio
import json
import logging.config
import sys

import cardinality
from web3 import Web3
from httpx import AsyncClient
from redis import asyncio as aioredis
from gnosis.eth import EthereumClient
from config import settings
from data_models import liquidityProcessedData, uniswapPairsSnapshotZset, DAGBlockRange, PairLiquidity, PairTradeVolume
from utils import helper_functions
from utils import redis_keys
from utils import retrieval_utils
from utils.redis_conn import RedisPool
from utils.retrieval_utils import get_dag_block_by_height

logger = logging.getLogger(__name__)
logger.setLevel(logging.DEBUG)
formatter = logging.Formatter("%(levelname)-8s %(name)-4s %(asctime)s %(msecs)d %(module)s-%(funcName)s: %(message)s")
stdout_handler = logging.StreamHandler(sys.stdout)
stdout_handler.setFormatter(formatter)
stdout_handler.setLevel(logging.DEBUG)
logger.addHandler(stdout_handler)

stderr_handler = logging.StreamHandler(sys.stderr)
stderr_handler.setFormatter(formatter)
stderr_handler.setLevel(logging.ERROR)
logger.addHandler(stderr_handler)
logger.debug("Initialized logger")

NAMESPACE = 'UNISWAPV2'
ethereum_client = EthereumClient(settings.rpc_url)

# read all pair-contracts
PAIR_CONTRACTS = []
if os.path.exists('static/cached_pair_addresses.json'):
    f = open('static/cached_pair_addresses.json', 'r')
    PAIR_CONTRACTS = json.loads(f.read())

async def get_dag_blocks_in_range(project_id, from_block, to_block, reader_redis_conn: aioredis.Redis):
    dag_chain = []
    for i in range(from_block, to_block + 1):
        try:
            dag_block = await get_dag_block_by_height(project_id, i, reader_redis_conn, len(PAIR_CONTRACTS))
        except Exception as exc:
            logger.error( "Error: can't get dag block with msg: %s |"
                "projectId:%s, block_height:%s",
                 str(exc),
                 project_id,
                 i,
                 exc_info=True)
            dag_block = {}
        if dag_block:
            dag_chain.append(dag_block)

    dag_chain.reverse()
    return dag_chain

def read_json_file(file_path: str):
    """Read given json file and return its content as a dictionary."""
    try:
        file = open(file_path, 'r')
    except Exception as exc:
        logger.warning("Unable to open the %s file",file_path)
        logger.error(exc, exc_info=True)
        raise exc
    else:
        json_data = json.loads(file.read())
    return json_data

pair_contract_abi = read_json_file("abis/UniswapV2Pair.json")
erc20_abi = read_json_file('abis/IERC20.json')

def get_maker_pair_data(prop):
    prop = prop.lower()
    if prop.lower() == "name":
        return "Maker"
    elif prop.lower() == "symbol":
        return "MKR"
    else:
        return "Maker"

async def get_oldest_block_and_timestamp(pair_contract_address, redis_conn):
    project_id_trade_volume = f'uniswap_pairContract_trade_volume_{pair_contract_address}_{NAMESPACE}'

    # trade volume data
    volume_tail_marker_24h, volume_tail_marker_7d = await redis_conn.mget(
        redis_keys.get_sliding_window_cache_tail_marker(project_id_trade_volume, '24h'),
        redis_keys.get_sliding_window_cache_tail_marker(project_id_trade_volume, '7d')
    )
    volume_tail_marker_24h = int(volume_tail_marker_24h.decode('utf-8')) if volume_tail_marker_24h else 0
    volume_tail_marker_7d = int(volume_tail_marker_7d.decode('utf-8')) if volume_tail_marker_7d else 0

    volume_data_24h, volume_data_7d = await asyncio.gather(
        get_dag_block_by_height(
            project_id_trade_volume,
            volume_tail_marker_24h,
            redis_conn,
            cache_size_unit=len(PAIR_CONTRACTS)
        ),
        get_dag_block_by_height(
            project_id_trade_volume,
            volume_tail_marker_7d,
            redis_conn,
            cache_size_unit=len(PAIR_CONTRACTS)
        )
    )

    if not volume_data_24h or not volume_data_7d:
        return {
            "begin_block_height_24h": 0,
            "begin_block_timestamp_24h": 0,
            "begin_block_height_7d": 0,
            "begin_block_timestamp_7d": 0,
        }

    return {
        "begin_block_height_24h": int(volume_data_24h['data']['payload']['chainHeightRange']['begin']),
        "begin_block_timestamp_24h": int(volume_data_24h['data']['payload']['timestamp']),
        "begin_block_height_7d": int(volume_data_7d['data']['payload']['chainHeightRange']['begin']),
        "begin_block_timestamp_7d": int(volume_data_7d['data']['payload']['timestamp']),
    }

async def get_pair_tokens_metadata(
        pair_address, redis_conn: aioredis.Redis
):
    """
        returns information on the tokens contained within a pair contract - name, symbol, decimals of token0 and token1
        also returns pair symbol by concatenating {token0Symbol}-{token1Symbol}
    """
    try:
        pair_address = Web3.toChecksumAddress(pair_address)

        # check if cache exist
        pair_tokens_metadata_cache = await redis_conn.hgetall(
            redis_keys.get_uniswap_pair_contract_tokens_data(pair_address))

        # parse addresses cache or call eth rpc
        token0Addr = None
        token1Addr = None
        if pair_tokens_metadata_cache:
            token0Addr = Web3.toChecksumAddress(pair_tokens_metadata_cache[b"token0Addr"].decode('utf-8'))
            token1Addr = Web3.toChecksumAddress(pair_tokens_metadata_cache[b"token1Addr"].decode('utf-8'))
            token0_decimals = pair_tokens_metadata_cache[b"token0_decimals"].decode('utf-8')
            token1_decimals = pair_tokens_metadata_cache[b"token1_decimals"].decode('utf-8')
            token0_symbol = pair_tokens_metadata_cache[b"token0_symbol"].decode('utf-8')
            token1_symbol = pair_tokens_metadata_cache[b"token1_symbol"].decode('utf-8')
            token0_name = pair_tokens_metadata_cache[b"token0_name"].decode('utf-8')
            token1_name = pair_tokens_metadata_cache[b"token1_name"].decode('utf-8')
        else:
            # get token0 and token1 addresses
            pair_contract_obj = ethereum_client.w3.eth.contract(
                address=Web3.toChecksumAddress(pair_address),
                abi=pair_contract_abi
            )
            token0Addr, token1Addr = ethereum_client.batch_call([
                pair_contract_obj.functions.token0(),
                pair_contract_obj.functions.token1()
            ])

            # get token0 and token1 metadata:
            token0 = ethereum_client.w3.eth.contract(
                address=Web3.toChecksumAddress(token0Addr),
                abi=erc20_abi
            )
            token1 = ethereum_client.w3.eth.contract(
                address=Web3.toChecksumAddress(token1Addr),
                abi=erc20_abi
            )

            tasks = list()

            # special case to handle maker token
            maker_token0 = None
            maker_token1 = None
            if (Web3.toChecksumAddress(settings.contract_addresses.MAKER) == Web3.toChecksumAddress(token0Addr)):
                token0_name = get_maker_pair_data('name')
                token0_symbol = get_maker_pair_data('symbol')
                maker_token0 = True
            else:
                tasks.append(token0.functions.name())
                tasks.append(token0.functions.symbol())
            tasks.append(token0.functions.decimals())

            if (Web3.toChecksumAddress(settings.contract_addresses.MAKER) == Web3.toChecksumAddress(token1Addr)):
                token1_name = get_maker_pair_data('name')
                token1_symbol = get_maker_pair_data('symbol')
                maker_token1 = True
            else:
                tasks.append(token1.functions.name())
                tasks.append(token1.functions.symbol())
            tasks.append(token1.functions.decimals())

            if maker_token1:
                [token0_name, token0_symbol, token0_decimals, token1_decimals] = ethereum_client.batch_call(
                    tasks
                )
            elif maker_token0:
                [token0_decimals, token1_name, token1_symbol, token1_decimals] = ethereum_client.batch_call(
                    tasks
                )
            else:
                [
                    token0_name, token0_symbol, token0_decimals, token1_name, token1_symbol, token1_decimals
                ] = ethereum_client.batch_call(tasks)

            await redis_conn.hset(
                name=redis_keys.get_uniswap_pair_contract_tokens_data(pair_address),
                mapping={
                    "token0_name": token0_name,
                    "token0_symbol": token0_symbol,
                    "token0_decimals": token0_decimals,
                    "token1_name": token1_name,
                    "token1_symbol": token1_symbol,
                    "token1_decimals": token1_decimals,
                    "pair_symbol": f"{token0_symbol}-{token1_symbol}",
                    'token0Addr': token0Addr,
                    'token1Addr': token1Addr
                }
            )

        return {
            'token0': {
                'address': token0Addr,
                'name': token0_name,
                'symbol': token0_symbol,
                'decimals': token0_decimals
            },
            'token1': {
                'address': token1Addr,
                'name': token1_name,
                'symbol': token1_symbol,
                'decimals': token1_decimals
            },
            'pair': {
                'symbol': f'{token0_symbol}-{token1_symbol}'
            }
        }
    except Exception as err:
        # this will be retried in next cycle
        logger.error("RPC error while fetcing metadata for pair %s, error_msg:%s",
        pair_address,
        err,
        exc_info=True
        )
        raise err

def calculate_pair_trade_volume(dag_chain):
    pair_trade_volume:PairTradeVolume = PairTradeVolume()
    # calculate / sum trade volume
    pair_trade_volume.total_volume = sum(map(lambda x: x['data']['payload']['totalTrade'], dag_chain))

    # calculate / sum fee
    pair_trade_volume.fees = sum(map(lambda x: x['data']['payload'].get('totalFee', 0), dag_chain))

    # get volume for individual tokens (in native token decimals):
    pair_trade_volume.token0_volume = sum(map(lambda x: x['data']['payload']['token0TradeVolume'], dag_chain))
    pair_trade_volume.token1_volume = sum(map(lambda x: x['data']['payload']['token1TradeVolume'], dag_chain))

    pair_trade_volume.token0_volume_usd = sum(map(lambda x: x['data']['payload']['token0TradeVolumeUSD'], dag_chain))
    pair_trade_volume.token1_volume_usd = sum(map(lambda x: x['data']['payload']['token1TradeVolumeUSD'], dag_chain))

    return pair_trade_volume

async def calculate_pair_liquidity(writer_redis_conn: aioredis.Redis, pair_contract_address):
    project_id_token_reserve = f'uniswap_pairContract_pair_total_reserves_{pair_contract_address}_{NAMESPACE}'

    # liquidty data
    liquidity_head_marker = await writer_redis_conn.get(
        redis_keys.get_sliding_window_cache_head_marker(project_id_token_reserve, '0'))
    liquidity_head_marker = int(liquidity_head_marker.decode('utf-8')) if liquidity_head_marker else 0
    liquidity_data = await get_dag_block_by_height(
        project_id_token_reserve,
        liquidity_head_marker,
        writer_redis_conn,
        cache_size_unit=len(PAIR_CONTRACTS)
    )
    pair_liquidity: PairLiquidity = PairLiquidity()

    if not liquidity_data:
        return pair_liquidity
    pair_liquidity.token0_liquidity = float(list(liquidity_data['data']['payload']['token0Reserves'].values())[-1])
    pair_liquidity.token1_liquidity = float(list(liquidity_data['data']['payload']['token1Reserves'].values())[-1])
    pair_liquidity.token0_liquidity_usd = float(list(liquidity_data['data']['payload']['token0ReservesUSD'].values())[-1])
    pair_liquidity.token1_liquidity_usd = float(list(liquidity_data['data']['payload']['token1ReservesUSD'].values())[-1])
    pair_liquidity.total_liquidity = pair_liquidity.token0_liquidity_usd + pair_liquidity.token1_liquidity_usd
    pair_liquidity.block_height_total_reserve = int(liquidity_data['data']['payload']['chainHeightRange']['end'])
    pair_liquidity.block_timestamp_total_reserve = int(liquidity_data['data']['payload']['timestamp'])
    if not pair_liquidity.block_timestamp_total_reserve:
       pair_liquidity.block_timestamp_total_reserve = int(liquidity_data['timestamp'])

    return pair_liquidity

def patch_cids_obj(dag_chain, patch_type, patch):
    cid_list = []
    if patch_type == "parse_cids":
        # parse dagCid and payloadCid from dag chain
        cid_list = [{'dagCid': obj['dagCid'], 'payloadCid': obj['data']['cid']} for obj in dag_chain]
    elif patch_type == "add_front_patch":
        # add sliding window front cids to existing cid obj list
        cid_list = patch + dag_chain
    elif patch_type == "remove_back_patch":
        # remove sliding window back cids from existing cid obj list
        cid_list = dag_chain[:]
        for dag_obj in cid_list:
            for patch_obj in patch:
                if dag_obj["dagCid"] == patch_obj["dagCid"]:
                    dag_chain.remove(dag_obj)
        cid_list = dag_chain[:]

    return cid_list

async def store_recent_transactions_logs(writer_redis_conn: aioredis.Redis, dag_chain, pair_contract_address):
    recent_logs = []
    for log in dag_chain:
        event_logs = log['data']['payload']['events']['Swap']['logs'] + log['data']['payload']['events']['Mint'][
            'logs'] + log['data']['payload']['events']['Burn']['logs']
        recent_logs.extend(event_logs)

    recent_logs = sorted(recent_logs, key=lambda log: log['blockNumber'], reverse=True)

    oldLogs = await writer_redis_conn.get(
        redis_keys.get_uniswap_pair_cached_recent_logs(f"{Web3.toChecksumAddress(pair_contract_address)}"))
    if oldLogs:
        oldLogs = json.loads(oldLogs.decode('utf-8'))
        recent_logs = recent_logs + oldLogs

    # trime logs to be max 75 each pair
    if len(recent_logs) > 75:
        recent_logs = recent_logs[:75]

    logger.debug(
        "Storing recent logs for pair: %s, of len:%s",
        pair_contract_address,
        len(recent_logs)
        )
    await writer_redis_conn.set(
        redis_keys.get_uniswap_pair_cached_recent_logs(f"{Web3.toChecksumAddress(pair_contract_address)}"),
        json.dumps(recent_logs))
    return recent_logs

async def store_pair_daily_stats(writer_redis_conn: aioredis.Redis, pair_contract_address, snapshot):
    now = int(time())
    await writer_redis_conn.zadd(
        name=redis_keys.get_uniswap_pair_cache_daily_stats(Web3.toChecksumAddress(pair_contract_address)),
        mapping={json.dumps(snapshot.json()): now}
    )
    await writer_redis_conn.zremrangebyscore(
        name=redis_keys.get_uniswap_pair_cache_daily_stats(Web3.toChecksumAddress(pair_contract_address)),
        min=float('-inf'),
        max=float(now - 60 * 60 * 25)
    )

async def process_pairs_trade_volume_and_reserves(writer_redis_conn: aioredis.Redis, pair_contract_address):
    try:
        project_id_trade_volume = f'uniswap_pairContract_trade_volume_{pair_contract_address}_{NAMESPACE}'
        # get head, tail and sliding window data from redis
        [
            cached_trade_volume_data,
            tail_marker_24h,
            head_marker_24h,
            tail_marker_7d,
            head_marker_7d
        ] = await writer_redis_conn.mget([
            redis_keys.get_uniswap_pair_cache_sliding_window_data(f"{Web3.toChecksumAddress(pair_contract_address)}"),
            redis_keys.get_sliding_window_cache_tail_marker(project_id_trade_volume, '24h'),
            redis_keys.get_sliding_window_cache_head_marker(project_id_trade_volume, '24h'),
            redis_keys.get_sliding_window_cache_tail_marker(project_id_trade_volume, '7d'),
            redis_keys.get_sliding_window_cache_head_marker(project_id_trade_volume, '7d')
        ])

        cached_trade_volume_data = json.loads(
            cached_trade_volume_data.decode('utf-8')) if cached_trade_volume_data else {}
        tail_marker_24h = int(tail_marker_24h.decode('utf-8')) if tail_marker_24h else 0
        head_marker_24h = int(head_marker_24h.decode('utf-8')) if head_marker_24h else 0
        tail_marker_7d = int(tail_marker_7d.decode('utf-8')) if tail_marker_7d else 0
        head_marker_7d = int(head_marker_7d.decode('utf-8')) if head_marker_7d else 0

        if any([
            not tail_marker_24h,
            not head_marker_24h,
            not tail_marker_7d,
            not head_marker_7d
        ]):
            return

        # if head of 24h and 7d index at 1 or less then return
        if head_marker_24h <= 1 or head_marker_7d <= 1:
            return

        # initialize returning variables
        block_height_trade_volume = 0
        pair_token_metadata = {}

        # 24h variables
        pair_trade_volume_24h:PairTradeVolume = PairTradeVolume()
        cids_volume_24h : DAGBlockRange = DAGBlockRange(head_block_cid="",tail_block_cid="")

        # 7d variables
        pair_trade_volume_7d:PairTradeVolume = PairTradeVolume()
        cids_volume_7d : DAGBlockRange = DAGBlockRange(head_block_cid="",tail_block_cid="")

        pair_token_metadata = await get_pair_tokens_metadata(
            pair_address=Web3.toChecksumAddress(pair_contract_address),
            redis_conn=writer_redis_conn
        )

        pair_liquidity: PairLiquidity = await calculate_pair_liquidity(writer_redis_conn, pair_contract_address)
        if not pair_liquidity.total_liquidity:
            return

        if not cached_trade_volume_data:
            logger.debug("Starting to fetch 24h dag-chain for the first time, range: %s - %s | projectId: %s",
            tail_marker_24h,
            head_marker_24h,
            project_id_trade_volume)
            dag_chain_24h = await get_dag_blocks_in_range(project_id_trade_volume, tail_marker_24h, head_marker_24h,
                                                          writer_redis_conn)
            if not dag_chain_24h:
                return

            logger.debug("Starting to fetch 7d dag-chain for the first time, range: %s - %s | projectId: %s",
            tail_marker_7d,
            head_marker_7d,
            project_id_trade_volume)
            dag_chain_7d = await get_dag_blocks_in_range(project_id_trade_volume, tail_marker_7d, head_marker_7d,
                                                         writer_redis_conn)
            if not dag_chain_7d:
                return

            # calculate trade volume 24h
            pair_trade_volume_24h = calculate_pair_trade_volume(dag_chain_24h)

            # calculate trade volume 7d
<<<<<<< HEAD
            [total_volume_7d, fees_7d, token0_volume_7d, token1_volume_7d, token0_volume_usd_7d,
             token1_volume_usd_7d] = calculate_pair_trade_volume(dag_chain_7d)

            # parse and store dag chain cids on IPFS
            volume_cids = await asyncio.gather(
                ipfs_write_client.add_json(uniswapPairSummary24hCidRange(
                    resultant=uniswapPairSummaryCid24hResultant(
                        trade_volume_24h_cids={
                            "latest_dag_cid": dag_chain_24h[0]['dagCid'],
                            "oldest_dag_cid": dag_chain_24h[-1]['dagCid'],
                        },
                        latestTimestamp_volume_24h=str(dag_chain_24h[0]['timestamp'])
                    )
                ).dict()),
                ipfs_write_client.add_json(uniswapPairSummary7dCidRange(
                    resultant=uniswapPairSummaryCid7dResultant(
                        trade_volume_7d_cids={
                            "latest_dag_cid": dag_chain_7d[0]['dagCid'],
                            "oldest_dag_cid": dag_chain_7d[-1]['dagCid'],
                        },
                        latestTimestamp_volume_7d=str(dag_chain_7d[0]['timestamp'])
                    )
                ).dict())
            )
            # data = await ipfs_read_client.cat(volume_cids[0])
            # print(f"cid get: {data}")
=======
            pair_trade_volume_7d = calculate_pair_trade_volume(dag_chain_7d)
>>>>>>> 5e411e0b

            # store last recent logs, these will be used to show recent transaction for perticular contract
            # using only 24h dag chain as we just need 75 log at max
            await store_recent_transactions_logs(writer_redis_conn, dag_chain_24h, pair_contract_address)

            cids_volume_24h : DAGBlockRange= DAGBlockRange(
                head_block_cid= dag_chain_24h[0]['dagCid'],
                tail_block_cid=dag_chain_24h[-1]['dagCid']
            )
            cids_volume_7d : DAGBlockRange= DAGBlockRange(
                head_block_cid= dag_chain_7d[0]['dagCid'],
                tail_block_cid=dag_chain_7d[-1]['dagCid']
                )
            block_height_trade_volume = int(dag_chain_24h[0]['data']['payload']['chainHeightRange']['end'])
        else:
            sliding_window_front_chain_24h = []
            sliding_window_back_chain_24h = []
            sliding_window_front_chain_7d = []
            sliding_window_back_chain_7d = []

            logger.debug(
                "Starting to fetch 24h sliding window, front: %s - %s, back: %s - %s | projectId: %s",
                    cached_trade_volume_data['processed_head_marker_24h'] + 1, head_marker_24h,
                    cached_trade_volume_data['processed_tail_marker_24h'], tail_marker_24h - 1,
                    project_id_trade_volume
            )

            # if 24h head moved ahead
            if head_marker_24h > cached_trade_volume_data["processed_head_marker_24h"]:
                # front of the chain where head=current_head and tail=last_head
                sliding_window_front_chain_24h = await get_dag_blocks_in_range(
                    project_id_trade_volume,
                    cached_trade_volume_data["processed_head_marker_24h"] + 1,
                    head_marker_24h,
                    writer_redis_conn
                )
            else:
                logger.debug("24h head is at %d and did not move ahead for project %s",
                head_marker_24h,
                project_id_trade_volume)
                return

            # if 24h tail moved ahead
            if tail_marker_24h > cached_trade_volume_data["processed_tail_marker_24h"]:
                # back of the chain where head=current_tail and tail=last_tail
                sliding_window_back_chain_24h = await get_dag_blocks_in_range(
                    project_id_trade_volume,
                    cached_trade_volume_data["processed_tail_marker_24h"],
                    tail_marker_24h-1,
                    writer_redis_conn
                )

            logger.debug(
                "Starting to fetch 7d sliding window, front: %s - %s, back: %s - %s | projectId: %s",
                    cached_trade_volume_data['processed_head_marker_7d'] + 1, head_marker_7d,
                    cached_trade_volume_data['processed_tail_marker_7d'], tail_marker_7d - 1,
                    project_id_trade_volume
            )

            # if 7d head moved ahead
            if head_marker_7d > cached_trade_volume_data["processed_head_marker_24h"]:
                # front of the chain where head=current_head and tail=last_head
                sliding_window_front_chain_7d = await get_dag_blocks_in_range(
                    project_id_trade_volume,
                    cached_trade_volume_data["processed_head_marker_7d"] + 1,
                    head_marker_7d,
                    writer_redis_conn
                )

            # if 7d tail moved ahead
            if tail_marker_7d > cached_trade_volume_data["processed_tail_marker_7d"]:
                # back of the chain where head=current_tail and tail=last_tail
                sliding_window_back_chain_7d = await get_dag_blocks_in_range(
                    project_id_trade_volume,
                    cached_trade_volume_data["processed_tail_marker_7d"],
                    tail_marker_7d-1,
                    writer_redis_conn
                )

            if not sliding_window_front_chain_24h and not sliding_window_back_chain_24h:
                return

            if not sliding_window_front_chain_7d and not sliding_window_back_chain_7d:
                return
<<<<<<< HEAD
            

            sliding_window_front_24h_cids = []
            sliding_window_back_24h_cids = []
            sliding_window_front_7d_cids = []
            sliding_window_back_7d_cids = []

            # fetch stored cids from IPFS
            [trade_volume_cids_24h, trade_volume_cids_7d] = await asyncio.gather(
                ipfs_read_client.cat(cached_trade_volume_data["aggregated_volume_cid_24h"]),
                ipfs_read_client.cat(cached_trade_volume_data["aggregated_volume_cid_7d"])
            )

            # parse and patch CID for 24h trade volume
            trade_volume_cids_24h = json.loads(trade_volume_cids_24h) if trade_volume_cids_24h else {}
            # parse and patch CID for 7d trade volume
            trade_volume_cids_7d = json.loads(trade_volume_cids_7d) if trade_volume_cids_7d else {}

            if sliding_window_back_24h:
                [back_total_volume, back_fees, back_token0_volume, back_token1_volume, back_token0_volume_usd,
                 back_token1_volume_usd] = calculate_pair_trade_volume(sliding_window_back_24h)
                cached_trade_volume_data["aggregated_volume_24h"] -= back_total_volume
                cached_trade_volume_data["aggregated_fees_24h"] -= back_fees
                cached_trade_volume_data["aggregated_token0_volume_24h"] -= back_token0_volume
                cached_trade_volume_data["aggregated_token1_volume_24h"] -= back_token1_volume
                cached_trade_volume_data["aggregated_token0_volume_usd_24h"] -= back_token0_volume_usd
                cached_trade_volume_data["aggregated_token1_volume_usd_24h"] -= back_token1_volume_usd

                if trade_volume_cids_24h:
                    # set last element of back sliding window as oldest dag cid
                    trade_volume_cids_24h = json.loads(trade_volume_cids_24h) if isinstance(trade_volume_cids_24h,
                                                                                            str) else trade_volume_cids_24h
                    if isinstance(trade_volume_cids_24h["resultant"]["trade_volume_24h_cids"], list):
                        trade_volume_cids_24h["resultant"]["trade_volume_24h_cids"] = {}
                    trade_volume_cids_24h["resultant"]["trade_volume_24h_cids"]["oldest_dag_cid"] = \
                    sliding_window_back_24h[-1]['dagCid']
                else:
                    trade_volume_cids_24h["resultant"]["trade_volume_24h_cids"]["oldest_dag_cid"] = \
                    sliding_window_back_24h[-1]['dagCid']
                    trade_volume_cids_24h["resultant"]["trade_volume_24h_cids"]["latest_dag_cid"] = \
                    sliding_window_back_24h[0]['dagCid']

            if sliding_window_front_24h:
                [front_total_volume, front_fees, front_token0_volume, front_token1_volume, front_token0_volume_usd,
                 front_token1_volume_usd] = calculate_pair_trade_volume(sliding_window_front_24h)
                cached_trade_volume_data["aggregated_volume_24h"] += front_total_volume
                cached_trade_volume_data["aggregated_fees_24h"] += front_fees
                cached_trade_volume_data["aggregated_token0_volume_24h"] += front_token0_volume
                cached_trade_volume_data["aggregated_token1_volume_24h"] += front_token1_volume
                cached_trade_volume_data["aggregated_token0_volume_usd_24h"] += front_token0_volume_usd
                cached_trade_volume_data["aggregated_token1_volume_usd_24h"] += front_token1_volume_usd
=======
            #TODO: Need to fix this index based access to data model based access.
            cids_volume_24h.head_block_cid = sliding_window_front_chain_24h[0]['dagCid']
            tail_dag_block = await get_dag_blocks_in_range(
                project_id_trade_volume,
                tail_marker_24h,
                tail_marker_24h,
                writer_redis_conn)
            cids_volume_24h.tail_block_cid = tail_dag_block[0]['dagCid']
            cids_volume_7d.head_block_cid = sliding_window_front_chain_7d[0]['dagCid']
            tail_dag_block = await get_dag_blocks_in_range(
                project_id_trade_volume,
                tail_marker_7d,
                tail_marker_7d,
                writer_redis_conn)
            cids_volume_7d.tail_block_cid = tail_dag_block[0]['dagCid']

            if sliding_window_back_chain_24h:
                sliding_window_back_volume_24h:PairTradeVolume = calculate_pair_trade_volume(sliding_window_back_chain_24h)
                cached_trade_volume_data["aggregated_volume_24h"] -= sliding_window_back_volume_24h.total_volume
                cached_trade_volume_data["aggregated_fees_24h"] -= sliding_window_back_volume_24h.fees
                cached_trade_volume_data["aggregated_token0_volume_24h"] -= sliding_window_back_volume_24h.token0_volume
                cached_trade_volume_data["aggregated_token1_volume_24h"] -= sliding_window_back_volume_24h.token1_volume
                cached_trade_volume_data["aggregated_token0_volume_usd_24h"] -= sliding_window_back_volume_24h.token0_volume_usd
                cached_trade_volume_data["aggregated_token1_volume_usd_24h"] -= sliding_window_back_volume_24h.token1_volume_usd

            if sliding_window_front_chain_24h:
                sliding_window_front_volume_24h:PairTradeVolume =  calculate_pair_trade_volume(sliding_window_front_chain_24h)
                cached_trade_volume_data["aggregated_volume_24h"] += sliding_window_front_volume_24h.total_volume
                cached_trade_volume_data["aggregated_fees_24h"] += sliding_window_front_volume_24h.fees
                cached_trade_volume_data["aggregated_token0_volume_24h"] += sliding_window_front_volume_24h.token0_volume
                cached_trade_volume_data["aggregated_token1_volume_24h"] += sliding_window_front_volume_24h.token1_volume
                cached_trade_volume_data["aggregated_token0_volume_usd_24h"] += sliding_window_front_volume_24h.token0_volume_usd
                cached_trade_volume_data["aggregated_token1_volume_usd_24h"] += sliding_window_front_volume_24h.token1_volume_usd
>>>>>>> 5e411e0b
                # block height of trade volume
                block_height_trade_volume = int(
                    sliding_window_front_chain_24h[0]['data']['payload']['chainHeightRange']['end'])

                # store recent logs
                await store_recent_transactions_logs(writer_redis_conn, sliding_window_front_chain_24h, pair_contract_address)
            else:
                block_height_trade_volume = cached_trade_volume_data["processed_block_height_trade_volume"]

<<<<<<< HEAD
            if sliding_window_back_7d:
                [back_total_volume, back_fees, back_token0_volume, back_token1_volume, back_token0_volume_usd,
                 back_token1_volume_usd] = calculate_pair_trade_volume(sliding_window_back_7d)
                cached_trade_volume_data["aggregated_volume_7d"] -= back_total_volume
                cached_trade_volume_data["aggregated_token0_volume_7d"] -= back_token0_volume
                cached_trade_volume_data["aggregated_token1_volume_7d"] -= back_token1_volume
                cached_trade_volume_data["aggregated_token0_volume_usd_7d"] -= back_token0_volume_usd
                cached_trade_volume_data["aggregated_token1_volume_usd_7d"] -= back_token1_volume_usd

                if trade_volume_cids_7d:
                    trade_volume_cids_7d = json.loads(trade_volume_cids_7d) if isinstance(trade_volume_cids_7d,
                                                                                          str) else trade_volume_cids_7d
                    # set last element of back sliding window as oldest dag cid
                    if isinstance(trade_volume_cids_7d["resultant"]["trade_volume_7d_cids"], list):
                        trade_volume_cids_7d["resultant"]["trade_volume_7d_cids"] = {}
                    trade_volume_cids_7d["resultant"]["trade_volume_7d_cids"]["oldest_dag_cid"] = \
                    sliding_window_back_7d[-1]['dagCid']
                else:
                    trade_volume_cids_7d["resultant"]["trade_volume_7d_cids"]["oldest_dag_cid"] = \
                    sliding_window_back_7d[-1]['dagCid']
                    trade_volume_cids_7d["resultant"]["trade_volume_7d_cids"]["latest_dag_cid"] = \
                    sliding_window_back_7d[0]['dagCid']

            if sliding_window_front_7d:
                [front_total_volume, front_fees, front_token0_volume, front_token1_volume, front_token0_volume_usd,
                 front_token1_volume_usd] = calculate_pair_trade_volume(sliding_window_front_7d)
                cached_trade_volume_data["aggregated_volume_7d"] += front_total_volume
                cached_trade_volume_data["aggregated_token0_volume_7d"] += front_token0_volume
                cached_trade_volume_data["aggregated_token1_volume_7d"] += front_token1_volume
                cached_trade_volume_data["aggregated_token0_volume_usd_7d"] += front_token0_volume_usd
                cached_trade_volume_data["aggregated_token1_volume_usd_7d"] += front_token1_volume_usd

                if trade_volume_cids_7d:
                    trade_volume_cids_7d = json.loads(trade_volume_cids_7d) if isinstance(trade_volume_cids_7d,
                                                                                          str) else trade_volume_cids_7d
                    if isinstance(trade_volume_cids_7d["resultant"]["trade_volume_7d_cids"], list):
                        trade_volume_cids_7d["resultant"]["trade_volume_7d_cids"] = {}
                    trade_volume_cids_7d["resultant"]["trade_volume_7d_cids"]["latest_dag_cid"] = \
                    sliding_window_front_7d[0]['dagCid']
                else:
                    trade_volume_cids_7d["resultant"]["trade_volume_7d_cids"]["latest_dag_cid"] = \
                    sliding_window_front_7d[0]['dagCid']
                    trade_volume_cids_7d["resultant"]["trade_volume_7d_cids"]["oldest_dag_cid"] = \
                    sliding_window_front_7d[-1]['dagCid']

            # store dag chain cids on IPFS
            latestTimestamp_volume_24h = sliding_window_front_24h[0]['timestamp'] if sliding_window_front_24h else \
            trade_volume_cids_24h['resultant']['latestTimestamp_volume_24h']
            latestTimestamp_volume_7d = sliding_window_front_7d[0]['timestamp'] if sliding_window_front_7d else \
            trade_volume_cids_7d['resultant']['latestTimestamp_volume_7d']
            volume_cids = await asyncio.gather(
                ipfs_write_client.add_json(uniswapPairSummary24hCidRange(
                    resultant=uniswapPairSummaryCid24hResultant(
                        trade_volume_24h_cids=trade_volume_cids_24h["resultant"]["trade_volume_24h_cids"],
                        latestTimestamp_volume_24h=str(latestTimestamp_volume_24h)
                    )
                ).dict()),
                ipfs_write_client.add_json(uniswapPairSummary7dCidRange(
                    resultant=uniswapPairSummaryCid7dResultant(
                        trade_volume_7d_cids=trade_volume_cids_7d["resultant"]["trade_volume_7d_cids"],
                        latestTimestamp_volume_7d=str(latestTimestamp_volume_7d)
                    )
                ).dict())
            )
=======
            if sliding_window_back_chain_7d:
                sliding_window_back_volume_7d:PairTradeVolume = calculate_pair_trade_volume(sliding_window_back_chain_7d)
                cached_trade_volume_data["aggregated_volume_7d"] -= sliding_window_back_volume_7d.total_volume
                cached_trade_volume_data["aggregated_token0_volume_7d"] -= sliding_window_back_volume_7d.token0_volume
                cached_trade_volume_data["aggregated_token1_volume_7d"] -= sliding_window_back_volume_7d.token1_volume
                cached_trade_volume_data["aggregated_token0_volume_usd_7d"] -= sliding_window_back_volume_7d.token0_volume_usd
                cached_trade_volume_data["aggregated_token1_volume_usd_7d"] -= sliding_window_back_volume_7d.token1_volume_usd

            if sliding_window_front_chain_7d:
                sliding_window_front_volume_7d:PairTradeVolume = calculate_pair_trade_volume(sliding_window_front_chain_7d)
                cached_trade_volume_data["aggregated_volume_7d"] += sliding_window_front_volume_7d.total_volume
                cached_trade_volume_data["aggregated_token0_volume_7d"] += sliding_window_front_volume_7d.token0_volume
                cached_trade_volume_data["aggregated_token1_volume_7d"] += sliding_window_front_volume_7d.token1_volume
                cached_trade_volume_data["aggregated_token0_volume_usd_7d"] += sliding_window_front_volume_7d.token0_volume_usd
                cached_trade_volume_data["aggregated_token1_volume_usd_7d"] += sliding_window_front_volume_7d.token1_volume_usd
>>>>>>> 5e411e0b

            # if liquidity reserve block height is not found
            if pair_liquidity.block_height_total_reserve == 0:
                pair_liquidity.block_height_total_reserve = cached_trade_volume_data["processed_block_height_total_reserve"]
            if pair_liquidity.block_timestamp_total_reserve == 0:
                pair_liquidity.block_timestamp_total_reserve = cached_trade_volume_data["processed_block_timestamp_total_reserve"]

            pair_trade_volume_24h.total_volume = cached_trade_volume_data['aggregated_volume_24h']
            pair_trade_volume_7d.total_volume = cached_trade_volume_data['aggregated_volume_7d']
            pair_trade_volume_24h.fees = cached_trade_volume_data['aggregated_fees_24h']
            pair_trade_volume_24h.token0_volume = cached_trade_volume_data['aggregated_token0_volume_24h']
            pair_trade_volume_24h.token1_volume = cached_trade_volume_data['aggregated_token1_volume_24h']
            pair_trade_volume_7d.token0_volume = cached_trade_volume_data['aggregated_token0_volume_7d']
            pair_trade_volume_7d.token1_volume = cached_trade_volume_data['aggregated_token1_volume_7d']
            pair_trade_volume_24h.token0_volume_usd = cached_trade_volume_data['aggregated_token0_volume_usd_24h']
            pair_trade_volume_24h.token1_volume_usd = cached_trade_volume_data['aggregated_token1_volume_usd_24h']
            pair_trade_volume_7d.token0_volume_usd = cached_trade_volume_data['aggregated_token0_volume_usd_7d']
            pair_trade_volume_7d.token1_volume_usd = cached_trade_volume_data['aggregated_token1_volume_usd_7d']

        sliding_window_data = {
            "processed_tail_marker_24h": tail_marker_24h,
            "processed_head_marker_24h": head_marker_24h,
            "processed_tail_marker_7d": tail_marker_7d,
            "processed_head_marker_7d": head_marker_7d,
            "aggregated_volume_cid_24h": cids_volume_24h.dict(),
            "aggregated_volume_cid_7d": cids_volume_7d.dict(),
            "aggregated_volume_24h": pair_trade_volume_24h.total_volume,
            "aggregated_fees_24h": pair_trade_volume_24h.fees,
            "aggregated_token0_volume_24h": pair_trade_volume_24h.token0_volume,
            "aggregated_token1_volume_24h": pair_trade_volume_24h.token1_volume,
            "aggregated_token0_volume_usd_24h": pair_trade_volume_24h.token0_volume_usd,
            "aggregated_token1_volume_usd_24h": pair_trade_volume_24h.token1_volume_usd,
            "aggregated_volume_7d": pair_trade_volume_7d.total_volume,
            "aggregated_token0_volume_7d": pair_trade_volume_7d.token0_volume,
            "aggregated_token1_volume_7d": pair_trade_volume_7d.token1_volume,
            "aggregated_token0_volume_usd_7d": pair_trade_volume_7d.token0_volume_usd,
            "aggregated_token1_volume_usd_7d": pair_trade_volume_7d.token1_volume_usd,
            "processed_block_height_total_reserve": pair_liquidity.block_height_total_reserve,
            "processed_block_height_trade_volume": block_height_trade_volume,
            "processed_block_timestamp_total_reserve": pair_liquidity.block_timestamp_total_reserve,
        }
        prepared_snapshot = liquidityProcessedData(
            contractAddress=pair_contract_address,
            name=pair_token_metadata['pair']['symbol'],
            liquidity=f"US${round(abs(pair_liquidity.total_liquidity)):,}",
            volume_24h=f"US${round(abs(pair_trade_volume_24h.total_volume)):,}",
            volume_7d=f"US${round(abs(pair_trade_volume_7d.total_volume)):,}",
            fees_24h=f"US${round(abs(pair_trade_volume_24h.fees)):,}",
            cid_volume_24h=cids_volume_24h,
            cid_volume_7d=cids_volume_7d,
            block_height=pair_liquidity.block_height_total_reserve,
            block_timestamp=pair_liquidity.block_timestamp_total_reserve,
            token0Liquidity=pair_liquidity.token0_liquidity,
            token1Liquidity=pair_liquidity.token1_liquidity,
            token0LiquidityUSD=pair_liquidity.token0_liquidity_usd,
            token1LiquidityUSD=pair_liquidity.token1_liquidity_usd,
            token0TradeVolume_24h=pair_trade_volume_24h.token0_volume,
            token1TradeVolume_24h=pair_trade_volume_24h.token1_volume,
            token0TradeVolumeUSD_24h=pair_trade_volume_24h.token0_volume_usd,
            token1TradeVolumeUSD_24h=pair_trade_volume_24h.token1_volume_usd,
            token0TradeVolume_7d=pair_trade_volume_7d.token0_volume,
            token1TradeVolume_7d=pair_trade_volume_7d.token1_volume,
            token0TradeVolumeUSD_7d=pair_trade_volume_7d.token0_volume_usd,
            token1TradeVolumeUSD_7d=pair_trade_volume_7d.token1_volume_usd
        )

        await store_pair_daily_stats(writer_redis_conn, pair_contract_address, prepared_snapshot)

        logger.debug('Storing prepared trades, token reserves snapshot: %s', prepared_snapshot)
        logger.debug('Adding calculated snapshot to daily stats zset and pruning it for just 24h data')
        await writer_redis_conn.mset({
            redis_keys.get_uniswap_pair_contract_V2_pair_data(
                f"{Web3.toChecksumAddress(pair_contract_address)}"): prepared_snapshot.json(),
            redis_keys.get_uniswap_pair_cache_sliding_window_data(
                f"{Web3.toChecksumAddress(pair_contract_address)}"): json.dumps(sliding_window_data)
        })
        logger.debug(
            "Calculated v2 pair data for contract: %s | symbol:%s-%s",
             pair_contract_address,
             pair_token_metadata['token0']['symbol'],
             pair_token_metadata['token1']['symbol'])
        return prepared_snapshot
    except Exception as exc:
        logger.error('Error in process_pairs_trade_volume_and_reserves: %s', exc, exc_info=True)
        raise

async def v2_pairs_data(async_httpx_client: AsyncClient):
    try:

        aioredis_pool = RedisPool()
        await aioredis_pool.populate()
        redis_conn: aioredis.Redis = aioredis_pool.writer_redis_pool

        if len(PAIR_CONTRACTS) <= 0:
            return []

        logger.debug("Create threads to aggregate trade volume and liquidity for pairs")
        process_data_list = []
        for pair_contract_address in PAIR_CONTRACTS:
            trade_volume_reserves = process_pairs_trade_volume_and_reserves(aioredis_pool.writer_redis_pool, pair_contract_address)
            process_data_list.append(trade_volume_reserves)

        final_results: Iterable[Union[liquidityProcessedData, BaseException]] = await asyncio.gather(*process_data_list,
                                                                                                     return_exceptions=True)
        common_blockheight_reached = False
        common_block_timestamp = False
        pair_contract_address = None
        collected_heights = list(
            map(lambda x: x.block_height, filter(lambda y: isinstance(y, liquidityProcessedData), final_results)))
        collected_block_timestamp = list(
            map(lambda x: x.block_timestamp, filter(lambda y: isinstance(y, liquidityProcessedData), final_results)))
        pair_addresses = list(
            map(lambda x: x.contractAddress, filter(lambda y: isinstance(y, liquidityProcessedData), final_results)))
        none_results = list(
            map(lambda x: x, filter(lambda y: isinstance(y, type(None)), final_results)))
        # logger.debug('Final results from running v2 pairs coroutines: %s', final_results)
        # logger.debug('Filtered heights from running v2 pairs coroutines: %s', collected_heights)
        if cardinality.count(none_results) == cardinality.count(final_results):
            logger.debug("pair-contract chains didn't move ahead, sleeping till next cycle...")
        elif cardinality.count(final_results) != cardinality.count(collected_heights):
            if len(collected_heights) == 0:
                logger.error(
                    'Got empty result for all pairs, either pair chains didn\'t move ahead or there is an error while fetching dag-blocks data')
            else:
                logger.error(
                    'In V2 pairs overall summary snapshot creation: '
                    'No common block height found among all summarized contracts. Some results returned exception.'
                    'Block heights found: %s',collected_heights
                )
            common_blockheight_reached = False
        else:
            if all(collected_heights[0] == y for y in collected_heights):
                common_blockheight_reached = collected_heights[0]
                common_block_timestamp = collected_block_timestamp[0]
                pair_contract_address = pair_addresses[0]
                logger.debug('Setting common blockheight reached to %s', collected_heights[0])
            else:
                logger.error(
                    'In V2 pairs overall summary snapshot creation: '
                    'No common block height found among all summarized contracts.'
                    'Block heights found: %s', list(collected_heights)
                )
        wait_for_snapshot_project_new_commit = False
        tentative_audit_project_block_height = 0
        if common_blockheight_reached:
            summarized_result_l = [x.dict() for x in final_results]
            summarized_payload = {'data': summarized_result_l}
            # get last processed v2 pairs snapshot height
            l_ = await redis_conn.get(redis_keys.get_uniswap_pair_snapshot_last_block_height())
            if l_:
                last_common_block_height = int(l_)
            else:
                last_common_block_height = 0
            if common_blockheight_reached > last_common_block_height:
                logger.info(
                    'Present common block height in V2 pairs summary snapshot is %s | Moved from %s',
                    common_blockheight_reached, last_common_block_height
                )
                tentative_audit_project_block_height = await redis_conn.get(redis_keys.get_tentative_block_height_key(
                    project_id=redis_keys.get_uniswap_pairs_summary_snapshot_project_id()
                ))
                tentative_audit_project_block_height  = int(tentative_audit_project_block_height) if tentative_audit_project_block_height else 0

                logger.debug('Sending v2 pairs summary payload to audit protocol')
                # send to audit protocol for snapshot to be committed
                try:
                    response = await helper_functions.commit_payload(
                        project_id=redis_keys.get_uniswap_pairs_summary_snapshot_project_id(),
                        report_payload=summarized_payload,
                        session=async_httpx_client,
                        skipAnchorProof=False
                    )
                except Exception as exc:
                    logger.error(
                        'Error while committing pairs summary snapshot at block height %s to audit protocol. '
                        'Exception: %s',
                        common_blockheight_reached, exc, exc_info=True
                    )
                else:
                    if 'message' in response.keys():
                        logger.error(
                            'Error while committing pairs summary snapshot at block height %s to audit protocol. '
                            'Response status code and other information: %s',
                            common_blockheight_reached, response
                        )
                    else:
                        wait_for_snapshot_project_new_commit = True
                        updated_audit_project_block_height = tentative_audit_project_block_height + 1
        if wait_for_snapshot_project_new_commit:
            wait_cycles = 0
            while True:
                # introduce a break condition if something goes wrong and snapshot summary does not move ahead
                wait_cycles += 1
                if wait_cycles > 3:  # Wait for 60 seconds after which move ahead as something must have has gone wrong with snapshot summary submission
                    logger.info(
                        "Waited for %s cycles, snapshot summary project has not moved ahead. Stopped waiting to retry in next cycle.",
                        wait_cycles)
                    break
                logger.debug('Waiting for 10 seconds to check if latest v2 pairs summary snapshot was committed...')
                await asyncio.sleep(10)

                block_status = await retrieval_utils.retrieve_block_status(
                    project_id=redis_keys.get_uniswap_pairs_summary_snapshot_project_id(),
                    project_block_height=0,
                    block_height=updated_audit_project_block_height,
                    reader_redis_conn=redis_conn,
                    writer_redis_conn=redis_conn
                )
                if block_status.status < 3:
                    continue
                logger.info(
                    'Audit project height against V2 pairs summary snapshot is %s | Moved from %s',
                    updated_audit_project_block_height, tentative_audit_project_block_height
                )
                begin_block_data = await get_oldest_block_and_timestamp(pair_contract_address, redis_conn)

                snapshot_zset_entry = uniswapPairsSnapshotZset(
                    cid=block_status.payload_cid,
                    txHash=block_status.tx_hash,
                    begin_block_height_24h=begin_block_data["begin_block_height_24h"],
                    begin_block_timestamp_24h=begin_block_data["begin_block_timestamp_24h"],
                    begin_block_height_7d=begin_block_data["begin_block_height_7d"],
                    begin_block_timestamp_7d=begin_block_data["begin_block_timestamp_7d"],
                    txStatus=block_status.status,
                    dagHeight=updated_audit_project_block_height
                )

                logger.debug("Prepared snapshot redis-zset entry: %s ", snapshot_zset_entry.json())

                # store in snapshots zset
                result = await asyncio.gather(
                    redis_conn.zadd(
                        name=redis_keys.get_uniswap_pair_snapshot_summary_zset(),
                        mapping={snapshot_zset_entry.json(): common_blockheight_reached}),
                    redis_conn.zadd(
                        name=redis_keys.get_uniswap_pair_snapshot_timestamp_zset(),
                        mapping={block_status.payload_cid: common_block_timestamp}),
                    redis_conn.set(
                        name=redis_keys.get_uniswap_pair_snapshot_payload_at_blockheight(common_blockheight_reached),
                        value=json.dumps(summarized_payload),
                        ex=1800  # TTL of 30 minutes?
                    ),
                    redis_conn.set(
                        redis_keys.get_uniswap_pair_snapshot_last_block_height(),
                        common_blockheight_reached),

                )
                logger.debug("Updated snapshot details in redis, ops results: %s", result)

                # prune zset
                block_height_zset_len = await redis_conn.zcard(name=redis_keys.get_uniswap_pair_snapshot_summary_zset())

                if block_height_zset_len > 20:
                    _ = await redis_conn.zremrangebyrank(
                        name=redis_keys.get_uniswap_pair_snapshot_summary_zset(),
                        min=0,
                        max=-1 * (block_height_zset_len - 20) + 1
                    )
                    logger.debug('Pruned snapshot summary CID zset by %s elements', _)

                pruning_timestamp = int(time()) - (60 * 60 * 24 + 60 * 60 * 2)  # now - 26 hours
                _ = await redis_conn.zremrangebyscore(
                    name=redis_keys.get_uniswap_pair_snapshot_timestamp_zset(),
                    min=0,
                    max=pruning_timestamp
                )

                logger.debug('Pruned snapshot summary Timestamp zset by %s elements', _)
                logger.info('V2 pairs summary snapshot updated...')
                break

        return final_results

    except Exception as exc:
        logger.error("Error at V2 pair data: %s", str(exc), exc_info=True)


if __name__ == '__main__':
    print("", "")
    # loop = asyncio.get_event_loop()
    # data = loop.run_until_complete(fetch_and_update_status_of_older_snapshots(
    #     summary_snapshots_zset_key=redis_keys.get_uniswap_pair_daily_stats_snapshot_zset(),
    #     summary_snapshots_project_id=redis_keys.get_uniswap_pairs_v2_daily_snapshot_project_id(),
    #     data_model=uniswapDailyStatsSnapshotZset,
    # ))
    # print("## ##", "")
    # print(data)<|MERGE_RESOLUTION|>--- conflicted
+++ resolved
@@ -1,22 +1,6 @@
 from typing import Union, Iterable
 from time import time
-<<<<<<< HEAD
-from httpx import AsyncClient, Timeout, Limits
-from config import settings
-from data_models import liquidityProcessedData, uniswapPairsSnapshotZset, uniswapPairSummary7dCidRange, \
-    uniswapPairSummary24hCidRange, uniswapPairSummaryCid24hResultant, uniswapPairSummaryCid7dResultant
-from tenacity import retry, AsyncRetrying, wait_random, stop_after_attempt
-from utils import helper_functions
-from utils import redis_keys
-from utils import retrieval_utils
-from async_ipfshttpclient.main import ipfs_write_client, ipfs_read_client
-from utils.redis_conn import RedisPool, provide_redis_conn
-from utils.retrieval_utils import get_dag_block_by_height, SNAPSHOT_STATUS_MAP
-from redis import asyncio as aioredis
-import cardinality
-=======
 import os
->>>>>>> 5e411e0b
 import asyncio
 import json
 import logging.config
@@ -453,36 +437,7 @@
             pair_trade_volume_24h = calculate_pair_trade_volume(dag_chain_24h)
 
             # calculate trade volume 7d
-<<<<<<< HEAD
-            [total_volume_7d, fees_7d, token0_volume_7d, token1_volume_7d, token0_volume_usd_7d,
-             token1_volume_usd_7d] = calculate_pair_trade_volume(dag_chain_7d)
-
-            # parse and store dag chain cids on IPFS
-            volume_cids = await asyncio.gather(
-                ipfs_write_client.add_json(uniswapPairSummary24hCidRange(
-                    resultant=uniswapPairSummaryCid24hResultant(
-                        trade_volume_24h_cids={
-                            "latest_dag_cid": dag_chain_24h[0]['dagCid'],
-                            "oldest_dag_cid": dag_chain_24h[-1]['dagCid'],
-                        },
-                        latestTimestamp_volume_24h=str(dag_chain_24h[0]['timestamp'])
-                    )
-                ).dict()),
-                ipfs_write_client.add_json(uniswapPairSummary7dCidRange(
-                    resultant=uniswapPairSummaryCid7dResultant(
-                        trade_volume_7d_cids={
-                            "latest_dag_cid": dag_chain_7d[0]['dagCid'],
-                            "oldest_dag_cid": dag_chain_7d[-1]['dagCid'],
-                        },
-                        latestTimestamp_volume_7d=str(dag_chain_7d[0]['timestamp'])
-                    )
-                ).dict())
-            )
-            # data = await ipfs_read_client.cat(volume_cids[0])
-            # print(f"cid get: {data}")
-=======
             pair_trade_volume_7d = calculate_pair_trade_volume(dag_chain_7d)
->>>>>>> 5e411e0b
 
             # store last recent logs, these will be used to show recent transaction for perticular contract
             # using only 24h dag chain as we just need 75 log at max
@@ -567,59 +522,6 @@
 
             if not sliding_window_front_chain_7d and not sliding_window_back_chain_7d:
                 return
-<<<<<<< HEAD
-            
-
-            sliding_window_front_24h_cids = []
-            sliding_window_back_24h_cids = []
-            sliding_window_front_7d_cids = []
-            sliding_window_back_7d_cids = []
-
-            # fetch stored cids from IPFS
-            [trade_volume_cids_24h, trade_volume_cids_7d] = await asyncio.gather(
-                ipfs_read_client.cat(cached_trade_volume_data["aggregated_volume_cid_24h"]),
-                ipfs_read_client.cat(cached_trade_volume_data["aggregated_volume_cid_7d"])
-            )
-
-            # parse and patch CID for 24h trade volume
-            trade_volume_cids_24h = json.loads(trade_volume_cids_24h) if trade_volume_cids_24h else {}
-            # parse and patch CID for 7d trade volume
-            trade_volume_cids_7d = json.loads(trade_volume_cids_7d) if trade_volume_cids_7d else {}
-
-            if sliding_window_back_24h:
-                [back_total_volume, back_fees, back_token0_volume, back_token1_volume, back_token0_volume_usd,
-                 back_token1_volume_usd] = calculate_pair_trade_volume(sliding_window_back_24h)
-                cached_trade_volume_data["aggregated_volume_24h"] -= back_total_volume
-                cached_trade_volume_data["aggregated_fees_24h"] -= back_fees
-                cached_trade_volume_data["aggregated_token0_volume_24h"] -= back_token0_volume
-                cached_trade_volume_data["aggregated_token1_volume_24h"] -= back_token1_volume
-                cached_trade_volume_data["aggregated_token0_volume_usd_24h"] -= back_token0_volume_usd
-                cached_trade_volume_data["aggregated_token1_volume_usd_24h"] -= back_token1_volume_usd
-
-                if trade_volume_cids_24h:
-                    # set last element of back sliding window as oldest dag cid
-                    trade_volume_cids_24h = json.loads(trade_volume_cids_24h) if isinstance(trade_volume_cids_24h,
-                                                                                            str) else trade_volume_cids_24h
-                    if isinstance(trade_volume_cids_24h["resultant"]["trade_volume_24h_cids"], list):
-                        trade_volume_cids_24h["resultant"]["trade_volume_24h_cids"] = {}
-                    trade_volume_cids_24h["resultant"]["trade_volume_24h_cids"]["oldest_dag_cid"] = \
-                    sliding_window_back_24h[-1]['dagCid']
-                else:
-                    trade_volume_cids_24h["resultant"]["trade_volume_24h_cids"]["oldest_dag_cid"] = \
-                    sliding_window_back_24h[-1]['dagCid']
-                    trade_volume_cids_24h["resultant"]["trade_volume_24h_cids"]["latest_dag_cid"] = \
-                    sliding_window_back_24h[0]['dagCid']
-
-            if sliding_window_front_24h:
-                [front_total_volume, front_fees, front_token0_volume, front_token1_volume, front_token0_volume_usd,
-                 front_token1_volume_usd] = calculate_pair_trade_volume(sliding_window_front_24h)
-                cached_trade_volume_data["aggregated_volume_24h"] += front_total_volume
-                cached_trade_volume_data["aggregated_fees_24h"] += front_fees
-                cached_trade_volume_data["aggregated_token0_volume_24h"] += front_token0_volume
-                cached_trade_volume_data["aggregated_token1_volume_24h"] += front_token1_volume
-                cached_trade_volume_data["aggregated_token0_volume_usd_24h"] += front_token0_volume_usd
-                cached_trade_volume_data["aggregated_token1_volume_usd_24h"] += front_token1_volume_usd
-=======
             #TODO: Need to fix this index based access to data model based access.
             cids_volume_24h.head_block_cid = sliding_window_front_chain_24h[0]['dagCid']
             tail_dag_block = await get_dag_blocks_in_range(
@@ -653,7 +555,6 @@
                 cached_trade_volume_data["aggregated_token1_volume_24h"] += sliding_window_front_volume_24h.token1_volume
                 cached_trade_volume_data["aggregated_token0_volume_usd_24h"] += sliding_window_front_volume_24h.token0_volume_usd
                 cached_trade_volume_data["aggregated_token1_volume_usd_24h"] += sliding_window_front_volume_24h.token1_volume_usd
->>>>>>> 5e411e0b
                 # block height of trade volume
                 block_height_trade_volume = int(
                     sliding_window_front_chain_24h[0]['data']['payload']['chainHeightRange']['end'])
@@ -663,72 +564,6 @@
             else:
                 block_height_trade_volume = cached_trade_volume_data["processed_block_height_trade_volume"]
 
-<<<<<<< HEAD
-            if sliding_window_back_7d:
-                [back_total_volume, back_fees, back_token0_volume, back_token1_volume, back_token0_volume_usd,
-                 back_token1_volume_usd] = calculate_pair_trade_volume(sliding_window_back_7d)
-                cached_trade_volume_data["aggregated_volume_7d"] -= back_total_volume
-                cached_trade_volume_data["aggregated_token0_volume_7d"] -= back_token0_volume
-                cached_trade_volume_data["aggregated_token1_volume_7d"] -= back_token1_volume
-                cached_trade_volume_data["aggregated_token0_volume_usd_7d"] -= back_token0_volume_usd
-                cached_trade_volume_data["aggregated_token1_volume_usd_7d"] -= back_token1_volume_usd
-
-                if trade_volume_cids_7d:
-                    trade_volume_cids_7d = json.loads(trade_volume_cids_7d) if isinstance(trade_volume_cids_7d,
-                                                                                          str) else trade_volume_cids_7d
-                    # set last element of back sliding window as oldest dag cid
-                    if isinstance(trade_volume_cids_7d["resultant"]["trade_volume_7d_cids"], list):
-                        trade_volume_cids_7d["resultant"]["trade_volume_7d_cids"] = {}
-                    trade_volume_cids_7d["resultant"]["trade_volume_7d_cids"]["oldest_dag_cid"] = \
-                    sliding_window_back_7d[-1]['dagCid']
-                else:
-                    trade_volume_cids_7d["resultant"]["trade_volume_7d_cids"]["oldest_dag_cid"] = \
-                    sliding_window_back_7d[-1]['dagCid']
-                    trade_volume_cids_7d["resultant"]["trade_volume_7d_cids"]["latest_dag_cid"] = \
-                    sliding_window_back_7d[0]['dagCid']
-
-            if sliding_window_front_7d:
-                [front_total_volume, front_fees, front_token0_volume, front_token1_volume, front_token0_volume_usd,
-                 front_token1_volume_usd] = calculate_pair_trade_volume(sliding_window_front_7d)
-                cached_trade_volume_data["aggregated_volume_7d"] += front_total_volume
-                cached_trade_volume_data["aggregated_token0_volume_7d"] += front_token0_volume
-                cached_trade_volume_data["aggregated_token1_volume_7d"] += front_token1_volume
-                cached_trade_volume_data["aggregated_token0_volume_usd_7d"] += front_token0_volume_usd
-                cached_trade_volume_data["aggregated_token1_volume_usd_7d"] += front_token1_volume_usd
-
-                if trade_volume_cids_7d:
-                    trade_volume_cids_7d = json.loads(trade_volume_cids_7d) if isinstance(trade_volume_cids_7d,
-                                                                                          str) else trade_volume_cids_7d
-                    if isinstance(trade_volume_cids_7d["resultant"]["trade_volume_7d_cids"], list):
-                        trade_volume_cids_7d["resultant"]["trade_volume_7d_cids"] = {}
-                    trade_volume_cids_7d["resultant"]["trade_volume_7d_cids"]["latest_dag_cid"] = \
-                    sliding_window_front_7d[0]['dagCid']
-                else:
-                    trade_volume_cids_7d["resultant"]["trade_volume_7d_cids"]["latest_dag_cid"] = \
-                    sliding_window_front_7d[0]['dagCid']
-                    trade_volume_cids_7d["resultant"]["trade_volume_7d_cids"]["oldest_dag_cid"] = \
-                    sliding_window_front_7d[-1]['dagCid']
-
-            # store dag chain cids on IPFS
-            latestTimestamp_volume_24h = sliding_window_front_24h[0]['timestamp'] if sliding_window_front_24h else \
-            trade_volume_cids_24h['resultant']['latestTimestamp_volume_24h']
-            latestTimestamp_volume_7d = sliding_window_front_7d[0]['timestamp'] if sliding_window_front_7d else \
-            trade_volume_cids_7d['resultant']['latestTimestamp_volume_7d']
-            volume_cids = await asyncio.gather(
-                ipfs_write_client.add_json(uniswapPairSummary24hCidRange(
-                    resultant=uniswapPairSummaryCid24hResultant(
-                        trade_volume_24h_cids=trade_volume_cids_24h["resultant"]["trade_volume_24h_cids"],
-                        latestTimestamp_volume_24h=str(latestTimestamp_volume_24h)
-                    )
-                ).dict()),
-                ipfs_write_client.add_json(uniswapPairSummary7dCidRange(
-                    resultant=uniswapPairSummaryCid7dResultant(
-                        trade_volume_7d_cids=trade_volume_cids_7d["resultant"]["trade_volume_7d_cids"],
-                        latestTimestamp_volume_7d=str(latestTimestamp_volume_7d)
-                    )
-                ).dict())
-            )
-=======
             if sliding_window_back_chain_7d:
                 sliding_window_back_volume_7d:PairTradeVolume = calculate_pair_trade_volume(sliding_window_back_chain_7d)
                 cached_trade_volume_data["aggregated_volume_7d"] -= sliding_window_back_volume_7d.total_volume
@@ -744,7 +579,6 @@
                 cached_trade_volume_data["aggregated_token1_volume_7d"] += sliding_window_front_volume_7d.token1_volume
                 cached_trade_volume_data["aggregated_token0_volume_usd_7d"] += sliding_window_front_volume_7d.token0_volume_usd
                 cached_trade_volume_data["aggregated_token1_volume_usd_7d"] += sliding_window_front_volume_7d.token1_volume_usd
->>>>>>> 5e411e0b
 
             # if liquidity reserve block height is not found
             if pair_liquidity.block_height_total_reserve == 0:
