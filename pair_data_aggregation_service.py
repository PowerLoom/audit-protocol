--- conflicted
+++ resolved
@@ -1,7 +1,7 @@
 from typing import Union, Iterable
 from time import time
 from web3 import Web3
-from httpx import AsyncClient, Timeout, Limits
+from httpx import AsyncClient
 from redis import asyncio as aioredis
 from async_ipfshttpclient.main import AsyncIPFSClient
 from gnosis.eth import EthereumClient
@@ -10,27 +10,14 @@
 from utils import helper_functions
 from utils import redis_keys
 from utils import retrieval_utils
-<<<<<<< HEAD
-from utils.ipfs_async import client as ipfs_client
-from utils.redis_conn import RedisPool, provide_redis_conn
-from utils.retrieval_utils import get_dag_block_by_height, SNAPSHOT_STATUS_MAP
-from redis import asyncio as aioredis
-import cardinality
-=======
 from utils.redis_conn import RedisPool
 from utils.retrieval_utils import get_dag_block_by_height
->>>>>>> 3982e2a9
 import asyncio
 import json
 import logging.config
 import sys
-<<<<<<< HEAD
-from gnosis.eth import EthereumClient
-import os
-=======
 import os
 import cardinality
->>>>>>> 3982e2a9
 
 logger = logging.getLogger(__name__)
 logger.setLevel(logging.DEBUG)
@@ -55,21 +42,6 @@
     f = open('static/cached_pair_addresses.json', 'r')
     PAIR_CONTRACTS = json.loads(f.read())
 
-
-<<<<<<< HEAD
-
-async def get_dag_blocks_in_range(project_id, from_block, to_block, reader_redis_conn: aioredis.Redis):
-    dag_chain = []
-    for i in range(from_block, to_block + 1):
-        try:
-            t = await get_dag_block_by_height(project_id, i, reader_redis_conn, len(PAIR_CONTRACTS))
-        except Exception as e:
-            logger.error( f"Error: can't get dag block with msg: {str(e)} | \
-                projectId:{project_id}, block_height:{i}", exc_info=True)
-            t = {}
-
-        dag_chain.append(t)
-=======
 async def get_dag_blocks_in_range(
         project_id,
         from_block,
@@ -97,8 +69,6 @@
             dag_block = {}
         if dag_block:
             dag_chain.append(dag_block)
->>>>>>> 3982e2a9
-
     dag_chain.reverse()
     return dag_chain
 
@@ -130,15 +100,11 @@
         return "Maker"
 
 
-<<<<<<< HEAD
-async def get_oldest_block_and_timestamp(pair_contract_address, redis_conn):
-=======
 async def get_oldest_block_and_timestamp(
         pair_contract_address,
         redis_conn,
         ipfs_read_client
 ):
->>>>>>> 3982e2a9
     project_id_trade_volume = f'uniswap_pairContract_trade_volume_{pair_contract_address}_{NAMESPACE}'
 
     # trade volume data
@@ -151,17 +117,6 @@
 
     volume_data_24h, volume_data_7d = await asyncio.gather(
         get_dag_block_by_height(
-<<<<<<< HEAD
-            project_id_trade_volume,
-            volume_tail_marker_24h,
-            redis_conn,
-            cache_size_unit=len(PAIR_CONTRACTS)
-        ),
-        get_dag_block_by_height(
-            project_id_trade_volume,
-            volume_tail_marker_7d,
-            redis_conn,
-=======
             project_id=project_id_trade_volume,
             block_height=volume_tail_marker_24h,
             reader_redis_conn=redis_conn,
@@ -173,7 +128,6 @@
             block_height=volume_tail_marker_7d,
             reader_redis_conn=redis_conn,
             ipfs_read_client=ipfs_read_client,
->>>>>>> 3982e2a9
             cache_size_unit=len(PAIR_CONTRACTS)
         )
     )
@@ -350,16 +304,10 @@
         redis_keys.get_sliding_window_cache_head_marker(project_id_token_reserve, '0'))
     liquidity_head_marker = int(liquidity_head_marker.decode('utf-8')) if liquidity_head_marker else 0
     liquidity_data = await get_dag_block_by_height(
-<<<<<<< HEAD
-        project_id_token_reserve,
-        liquidity_head_marker,
-        writer_redis_conn,
-=======
         project_id=project_id_token_reserve,
         block_height=liquidity_head_marker,
         reader_redis_conn=writer_redis_conn,
         ipfs_read_client=ipfs_read_client,
->>>>>>> 3982e2a9
         cache_size_unit=len(PAIR_CONTRACTS)
     )
     pair_liquidity: PairLiquidity = PairLiquidity()
@@ -420,16 +368,11 @@
         max=float(now - 60 * 60 * 25)
     )
 
-
-<<<<<<< HEAD
-async def process_pairs_trade_volume_and_reserves(writer_redis_conn: aioredis.Redis, pair_contract_address):
-=======
 async def process_pairs_trade_volume_and_reserves(
         writer_redis_conn: aioredis.Redis,
         pair_contract_address,
         ipfs_read_client: AsyncIPFSClient
 ):
->>>>>>> 3982e2a9
     try:
         project_id_trade_volume = f'uniswap_pairContract_trade_volume_{pair_contract_address}_{NAMESPACE}'
         # get head, tail and sliding window data from redis
@@ -493,17 +436,6 @@
             return
 
         if not cached_trade_volume_data:
-<<<<<<< HEAD
-            logger.debug(f"Starting to fetch 24h dag-chain for the first time, range: {tail_marker_24h} - {head_marker_24h} | projectId: {project_id_trade_volume}")
-            dag_chain_24h = await get_dag_blocks_in_range(project_id_trade_volume, tail_marker_24h, head_marker_24h,
-                                                          writer_redis_conn)
-            if not dag_chain_24h:
-                return
-
-            logger.debug(f"Starting to fetch 7d dag-chain for the first time, range: {tail_marker_7d} - {head_marker_7d} | projectId: {project_id_trade_volume}")
-            dag_chain_7d = await get_dag_blocks_in_range(project_id_trade_volume, tail_marker_7d, head_marker_7d,
-                                                         writer_redis_conn)
-=======
             logger.debug(
                 "Starting to fetch 24h dag-chain for the first time, range: %s - %s | projectId: %s",
                 tail_marker_24h,
@@ -525,7 +457,6 @@
             dag_chain_7d = await get_dag_blocks_in_range(
                 project_id_trade_volume, tail_marker_7d, head_marker_7d, writer_redis_conn, ipfs_read_client
             )
->>>>>>> 3982e2a9
             if not dag_chain_7d:
                 return
 
@@ -564,8 +495,8 @@
             logger.debug(
                 "Starting to fetch 24h sliding window, front: {0} - {1}, back: {2} - {3} | projectId: {4}"
                 .format(
-                    cached_trade_volume_data['processed_head_marker_24h'] + 1, head_marker_24h, 
-                    cached_trade_volume_data['processed_tail_marker_24h'], tail_marker_24h - 1, 
+                    cached_trade_volume_data['processed_head_marker_24h'] + 1, head_marker_24h,
+                    cached_trade_volume_data['processed_tail_marker_24h'], tail_marker_24h - 1,
                     project_id_trade_volume
                 )
             )
@@ -598,19 +529,10 @@
                 )
 
             logger.debug(
-<<<<<<< HEAD
-                "Starting to fetch 7d sliding window, front: {0} - {1}, back: {2} - {3} | projectId: {4}"
-                .format(
-                    cached_trade_volume_data['processed_head_marker_7d'] + 1, head_marker_7d, 
-                    cached_trade_volume_data['processed_tail_marker_7d'], tail_marker_7d - 1, 
-                    project_id_trade_volume
-                )
-=======
                 "Starting to fetch 7d sliding window, front: %s - %s, back: %s - %s | projectId: %s",
                     cached_trade_volume_data['processed_head_marker_7d'] + 1, head_marker_7d,
                     cached_trade_volume_data['processed_tail_marker_7d'], tail_marker_7d - 1,
                     project_id_trade_volume
->>>>>>> 3982e2a9
             )
 
             # if 7d head moved ahead
@@ -640,19 +562,6 @@
 
             if not sliding_window_front_chain_7d and not sliding_window_back_chain_7d:
                 return
-<<<<<<< HEAD
-            
-
-            sliding_window_front_24h_cids = []
-            sliding_window_back_24h_cids = []
-            sliding_window_front_7d_cids = []
-            sliding_window_back_7d_cids = []
-
-            # fetch stored cids from IPFS
-            [trade_volume_cids_24h, trade_volume_cids_7d] = await asyncio.gather(
-                ipfs_client.cat(cached_trade_volume_data["aggregated_volume_cid_24h"]),
-                ipfs_client.cat(cached_trade_volume_data["aggregated_volume_cid_7d"])
-=======
             #TODO: Need to fix this index based access to data model based access.
             cids_volume_24h.head_block_cid = sliding_window_front_chain_24h[0]['dagCid']
             tail_dag_block = await get_dag_blocks_in_range(
@@ -661,7 +570,6 @@
                 tail_marker_24h,
                 writer_redis_conn,
                 ipfs_read_client
->>>>>>> 3982e2a9
             )
             cids_volume_24h.tail_block_cid = tail_dag_block[0]['dagCid']
             cids_volume_7d.head_block_cid = sliding_window_front_chain_7d[0]['dagCid']
@@ -818,14 +726,6 @@
         logger.debug("Create threads to aggregate trade volume and liquidity for pairs")
         process_data_list = []
         for pair_contract_address in PAIR_CONTRACTS:
-<<<<<<< HEAD
-            t = process_pairs_trade_volume_and_reserves(aioredis_pool.writer_redis_pool, pair_contract_address)
-            process_data_list.append(t)
-
-        final_results: Iterable[Union[liquidityProcessedData, BaseException]] = await asyncio.gather(*process_data_list,
-                                                                                                     return_exceptions=True)
-        
-=======
             trade_volume_reserves = process_pairs_trade_volume_and_reserves(
                 aioredis_pool.writer_redis_pool,
                 pair_contract_address,
@@ -835,7 +735,6 @@
 
         final_results: Iterable[Union[liquidityProcessedData, BaseException]] = await asyncio.gather(*process_data_list,
                                                                                                      return_exceptions=True)
->>>>>>> 3982e2a9
         common_blockheight_reached = False
         common_block_timestamp = False
         pair_contract_address = None
@@ -947,13 +846,9 @@
                     'Audit project height against V2 pairs summary snapshot is %s | Moved from %s',
                     updated_audit_project_block_height, tentative_audit_project_block_height
                 )
-<<<<<<< HEAD
-                begin_block_data = await get_oldest_block_and_timestamp(pair_contract_address, redis_conn)
-=======
                 begin_block_data = await get_oldest_block_and_timestamp(
                     pair_contract_address, redis_conn, ipfs_read_client
                 )
->>>>>>> 3982e2a9
 
                 snapshot_zset_entry = uniswapPairsSnapshotZset(
                     cid=block_status.payload_cid,
@@ -966,11 +861,7 @@
                     dagHeight=updated_audit_project_block_height
                 )
 
-<<<<<<< HEAD
-                logger.debug(f"Prepared snapshot redis-zset entry: {snapshot_zset_entry.json()}")
-=======
                 logger.debug("Prepared snapshot redis-zset entry: %s ", snapshot_zset_entry.json())
->>>>>>> 3982e2a9
 
                 # store in snapshots zset
                 result = await asyncio.gather(
@@ -988,15 +879,8 @@
                     redis_conn.set(
                         redis_keys.get_uniswap_pair_snapshot_last_block_height(),
                         common_blockheight_reached),
-<<<<<<< HEAD
-                        
-                )
-                logger.debug(f"Updated snapshot details in redis, ops results: {result}")
-=======
-
                 )
                 logger.debug("Updated snapshot details in redis, ops results: %s", result)
->>>>>>> 3982e2a9
 
                 # prune zset
                 block_height_zset_len = await redis_conn.zcard(name=redis_keys.get_uniswap_pair_snapshot_summary_zset())
