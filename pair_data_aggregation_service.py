from typing import Union, Iterable
from time import time
<<<<<<< HEAD
from httpx import AsyncClient, Timeout, Limits
from config import settings
from data_models import liquidityProcessedData, uniswapPairsSnapshotZset, uniswapPairSummary7dCidRange, \
    uniswapPairSummary24hCidRange, uniswapPairSummaryCid24hResultant, uniswapPairSummaryCid7dResultant
from tenacity import retry, AsyncRetrying, wait_random, stop_after_attempt
from utils import helper_functions
from utils import redis_keys
from utils import retrieval_utils
from async_ipfshttpclient.main import AsyncIPFSClient
from utils.redis_conn import RedisPool, provide_redis_conn
from utils.retrieval_utils import get_dag_block_by_height, SNAPSHOT_STATUS_MAP
from redis import asyncio as aioredis
import cardinality
=======
import os
>>>>>>> 091d3524
import asyncio
import json
import logging.config
import sys

import cardinality
from web3 import Web3
from httpx import AsyncClient
from redis import asyncio as aioredis
from gnosis.eth import EthereumClient
from config import settings
from data_models import liquidityProcessedData, uniswapPairsSnapshotZset, DAGBlockRange, PairLiquidity, PairTradeVolume
from utils import helper_functions
from utils import redis_keys
from utils import retrieval_utils
from utils.redis_conn import RedisPool
from utils.retrieval_utils import get_dag_block_by_height

logger = logging.getLogger(__name__)
logger.setLevel(logging.DEBUG)
formatter = logging.Formatter("%(levelname)-8s %(name)-4s %(asctime)s %(msecs)d %(module)s-%(funcName)s: %(message)s")
stdout_handler = logging.StreamHandler(sys.stdout)
stdout_handler.setFormatter(formatter)
stdout_handler.setLevel(logging.DEBUG)
logger.addHandler(stdout_handler)

stderr_handler = logging.StreamHandler(sys.stderr)
stderr_handler.setFormatter(formatter)
stderr_handler.setLevel(logging.ERROR)
logger.addHandler(stderr_handler)
logger.debug("Initialized logger")

NAMESPACE = 'UNISWAPV2'
ethereum_client = EthereumClient(settings.rpc_url)

# read all pair-contracts
PAIR_CONTRACTS = []
if os.path.exists('static/cached_pair_addresses.json'):
    f = open('static/cached_pair_addresses.json', 'r')
    PAIR_CONTRACTS = json.loads(f.read())

<<<<<<< HEAD

async def get_dag_blocks_in_range(
        project_id,
        from_block,
        to_block,
        reader_redis_conn: aioredis.Redis,
        ipfs_read_client: AsyncIPFSClient
):
    dag_chain = []
    for i in range(from_block, to_block + 1):
        try:
            t = await get_dag_block_by_height(
                project_id=project_id,
                block_height=i,
                reader_redis_conn=reader_redis_conn,
                ipfs_read_client=ipfs_read_client,
                cache_size_unit=len(PAIR_CONTRACTS)
            )
        except Exception as e:
            logger.error( f"Error: can't get dag block with msg: {str(e)} | \
                projectId:{project_id}, block_height:{i}", exc_info=True)
            t = {}

        dag_chain.append(t)
=======
async def get_dag_blocks_in_range(project_id, from_block, to_block, reader_redis_conn: aioredis.Redis):
    dag_chain = []
    for i in range(from_block, to_block + 1):
        try:
            dag_block = await get_dag_block_by_height(project_id, i, reader_redis_conn, len(PAIR_CONTRACTS))
        except Exception as exc:
            logger.error( "Error: can't get dag block with msg: %s |"
                "projectId:%s, block_height:%s",
                 str(exc),
                 project_id,
                 i,
                 exc_info=True)
            dag_block = {}
        if dag_block:
            dag_chain.append(dag_block)
>>>>>>> 091d3524

    dag_chain.reverse()
    return dag_chain

def read_json_file(file_path: str):
    """Read given json file and return its content as a dictionary."""
    try:
        file = open(file_path, 'r')
    except Exception as exc:
        logger.warning("Unable to open the %s file",file_path)
        logger.error(exc, exc_info=True)
        raise exc
    else:
        json_data = json.loads(file.read())
    return json_data

pair_contract_abi = read_json_file("abis/UniswapV2Pair.json")
erc20_abi = read_json_file('abis/IERC20.json')

def get_maker_pair_data(prop):
    prop = prop.lower()
    if prop.lower() == "name":
        return "Maker"
    elif prop.lower() == "symbol":
        return "MKR"
    else:
        return "Maker"

<<<<<<< HEAD

async def get_oldest_block_and_timestamp(
        pair_contract_address,
        redis_conn,
        ipfs_read_client
):
=======
async def get_oldest_block_and_timestamp(pair_contract_address, redis_conn):
>>>>>>> 091d3524
    project_id_trade_volume = f'uniswap_pairContract_trade_volume_{pair_contract_address}_{NAMESPACE}'

    # trade volume data
    volume_tail_marker_24h, volume_tail_marker_7d = await redis_conn.mget(
        redis_keys.get_sliding_window_cache_tail_marker(project_id_trade_volume, '24h'),
        redis_keys.get_sliding_window_cache_tail_marker(project_id_trade_volume, '7d')
    )
    volume_tail_marker_24h = int(volume_tail_marker_24h.decode('utf-8')) if volume_tail_marker_24h else 0
    volume_tail_marker_7d = int(volume_tail_marker_7d.decode('utf-8')) if volume_tail_marker_7d else 0

    volume_data_24h, volume_data_7d = await asyncio.gather(
        get_dag_block_by_height(
            project_id=project_id_trade_volume,
            block_height=volume_tail_marker_24h,
            reader_redis_conn=redis_conn,
            ipfs_read_client=ipfs_read_client,
            cache_size_unit=len(PAIR_CONTRACTS)
        ),
        get_dag_block_by_height(
            project_id=project_id_trade_volume,
            block_height=volume_tail_marker_7d,
            reader_redis_conn=redis_conn,
            ipfs_read_client=ipfs_read_client,
            cache_size_unit=len(PAIR_CONTRACTS)
        )
    )

    if not volume_data_24h or not volume_data_7d:
        return {
            "begin_block_height_24h": 0,
            "begin_block_timestamp_24h": 0,
            "begin_block_height_7d": 0,
            "begin_block_timestamp_7d": 0,
        }

    return {
        "begin_block_height_24h": int(volume_data_24h['data']['payload']['chainHeightRange']['begin']),
        "begin_block_timestamp_24h": int(volume_data_24h['data']['payload']['timestamp']),
        "begin_block_height_7d": int(volume_data_7d['data']['payload']['chainHeightRange']['begin']),
        "begin_block_timestamp_7d": int(volume_data_7d['data']['payload']['timestamp']),
    }

async def get_pair_tokens_metadata(
        pair_address, redis_conn: aioredis.Redis
):
    """
        returns information on the tokens contained within a pair contract - name, symbol, decimals of token0 and token1
        also returns pair symbol by concatenating {token0Symbol}-{token1Symbol}
    """
    try:
        pair_address = Web3.toChecksumAddress(pair_address)

        # check if cache exist
        pair_tokens_metadata_cache = await redis_conn.hgetall(
            redis_keys.get_uniswap_pair_contract_tokens_data(pair_address))

        # parse addresses cache or call eth rpc
        token0Addr = None
        token1Addr = None
        if pair_tokens_metadata_cache:
            token0Addr = Web3.toChecksumAddress(pair_tokens_metadata_cache[b"token0Addr"].decode('utf-8'))
            token1Addr = Web3.toChecksumAddress(pair_tokens_metadata_cache[b"token1Addr"].decode('utf-8'))
            token0_decimals = pair_tokens_metadata_cache[b"token0_decimals"].decode('utf-8')
            token1_decimals = pair_tokens_metadata_cache[b"token1_decimals"].decode('utf-8')
            token0_symbol = pair_tokens_metadata_cache[b"token0_symbol"].decode('utf-8')
            token1_symbol = pair_tokens_metadata_cache[b"token1_symbol"].decode('utf-8')
            token0_name = pair_tokens_metadata_cache[b"token0_name"].decode('utf-8')
            token1_name = pair_tokens_metadata_cache[b"token1_name"].decode('utf-8')
        else:
            # get token0 and token1 addresses
            pair_contract_obj = ethereum_client.w3.eth.contract(
                address=Web3.toChecksumAddress(pair_address),
                abi=pair_contract_abi
            )
            token0Addr, token1Addr = ethereum_client.batch_call([
                pair_contract_obj.functions.token0(),
                pair_contract_obj.functions.token1()
            ])

            # get token0 and token1 metadata:
            token0 = ethereum_client.w3.eth.contract(
                address=Web3.toChecksumAddress(token0Addr),
                abi=erc20_abi
            )
            token1 = ethereum_client.w3.eth.contract(
                address=Web3.toChecksumAddress(token1Addr),
                abi=erc20_abi
            )

            tasks = list()

            # special case to handle maker token
            maker_token0 = None
            maker_token1 = None
            if (Web3.toChecksumAddress(settings.contract_addresses.MAKER) == Web3.toChecksumAddress(token0Addr)):
                token0_name = get_maker_pair_data('name')
                token0_symbol = get_maker_pair_data('symbol')
                maker_token0 = True
            else:
                tasks.append(token0.functions.name())
                tasks.append(token0.functions.symbol())
            tasks.append(token0.functions.decimals())

            if (Web3.toChecksumAddress(settings.contract_addresses.MAKER) == Web3.toChecksumAddress(token1Addr)):
                token1_name = get_maker_pair_data('name')
                token1_symbol = get_maker_pair_data('symbol')
                maker_token1 = True
            else:
                tasks.append(token1.functions.name())
                tasks.append(token1.functions.symbol())
            tasks.append(token1.functions.decimals())

            if maker_token1:
                [token0_name, token0_symbol, token0_decimals, token1_decimals] = ethereum_client.batch_call(
                    tasks
                )
            elif maker_token0:
                [token0_decimals, token1_name, token1_symbol, token1_decimals] = ethereum_client.batch_call(
                    tasks
                )
            else:
                [
                    token0_name, token0_symbol, token0_decimals, token1_name, token1_symbol, token1_decimals
                ] = ethereum_client.batch_call(tasks)

            await redis_conn.hset(
                name=redis_keys.get_uniswap_pair_contract_tokens_data(pair_address),
                mapping={
                    "token0_name": token0_name,
                    "token0_symbol": token0_symbol,
                    "token0_decimals": token0_decimals,
                    "token1_name": token1_name,
                    "token1_symbol": token1_symbol,
                    "token1_decimals": token1_decimals,
                    "pair_symbol": f"{token0_symbol}-{token1_symbol}",
                    'token0Addr': token0Addr,
                    'token1Addr': token1Addr
                }
            )

        return {
            'token0': {
                'address': token0Addr,
                'name': token0_name,
                'symbol': token0_symbol,
                'decimals': token0_decimals
            },
            'token1': {
                'address': token1Addr,
                'name': token1_name,
                'symbol': token1_symbol,
                'decimals': token1_decimals
            },
            'pair': {
                'symbol': f'{token0_symbol}-{token1_symbol}'
            }
        }
    except Exception as err:
        # this will be retried in next cycle
        logger.error("RPC error while fetcing metadata for pair %s, error_msg:%s",
        pair_address,
        err,
        exc_info=True
        )
        raise err

def calculate_pair_trade_volume(dag_chain):
    pair_trade_volume:PairTradeVolume = PairTradeVolume()
    # calculate / sum trade volume
    pair_trade_volume.total_volume = sum(map(lambda x: x['data']['payload']['totalTrade'], dag_chain))

    # calculate / sum fee
    pair_trade_volume.fees = sum(map(lambda x: x['data']['payload'].get('totalFee', 0), dag_chain))

    # get volume for individual tokens (in native token decimals):
    pair_trade_volume.token0_volume = sum(map(lambda x: x['data']['payload']['token0TradeVolume'], dag_chain))
    pair_trade_volume.token1_volume = sum(map(lambda x: x['data']['payload']['token1TradeVolume'], dag_chain))

    pair_trade_volume.token0_volume_usd = sum(map(lambda x: x['data']['payload']['token0TradeVolumeUSD'], dag_chain))
    pair_trade_volume.token1_volume_usd = sum(map(lambda x: x['data']['payload']['token1TradeVolumeUSD'], dag_chain))

    return pair_trade_volume

async def calculate_pair_liquidity(
        writer_redis_conn: aioredis.Redis,
        pair_contract_address,
        ipfs_read_client: AsyncIPFSClient
):
    project_id_token_reserve = f'uniswap_pairContract_pair_total_reserves_{pair_contract_address}_{NAMESPACE}'

    # liquidty data
    liquidity_head_marker = await writer_redis_conn.get(
        redis_keys.get_sliding_window_cache_head_marker(project_id_token_reserve, '0'))
    liquidity_head_marker = int(liquidity_head_marker.decode('utf-8')) if liquidity_head_marker else 0
    liquidity_data = await get_dag_block_by_height(
        project_id=project_id_token_reserve,
        block_height=liquidity_head_marker,
        reader_redis_conn=writer_redis_conn,
        ipfs_read_client=ipfs_read_client,
        cache_size_unit=len(PAIR_CONTRACTS)
    )
    pair_liquidity: PairLiquidity = PairLiquidity()

    if not liquidity_data:
        return pair_liquidity
    pair_liquidity.token0_liquidity = float(list(liquidity_data['data']['payload']['token0Reserves'].values())[-1])
    pair_liquidity.token1_liquidity = float(list(liquidity_data['data']['payload']['token1Reserves'].values())[-1])
    pair_liquidity.token0_liquidity_usd = float(list(liquidity_data['data']['payload']['token0ReservesUSD'].values())[-1])
    pair_liquidity.token1_liquidity_usd = float(list(liquidity_data['data']['payload']['token1ReservesUSD'].values())[-1])
    pair_liquidity.total_liquidity = pair_liquidity.token0_liquidity_usd + pair_liquidity.token1_liquidity_usd
    pair_liquidity.block_height_total_reserve = int(liquidity_data['data']['payload']['chainHeightRange']['end'])
    pair_liquidity.block_timestamp_total_reserve = int(liquidity_data['data']['payload']['timestamp'])
    if not pair_liquidity.block_timestamp_total_reserve:
       pair_liquidity.block_timestamp_total_reserve = int(liquidity_data['timestamp'])

    return pair_liquidity

def patch_cids_obj(dag_chain, patch_type, patch):
    cid_list = []
    if patch_type == "parse_cids":
        # parse dagCid and payloadCid from dag chain
        cid_list = [{'dagCid': obj['dagCid'], 'payloadCid': obj['data']['cid']} for obj in dag_chain]
    elif patch_type == "add_front_patch":
        # add sliding window front cids to existing cid obj list
        cid_list = patch + dag_chain
    elif patch_type == "remove_back_patch":
        # remove sliding window back cids from existing cid obj list
        cid_list = dag_chain[:]
        for dag_obj in cid_list:
            for patch_obj in patch:
                if dag_obj["dagCid"] == patch_obj["dagCid"]:
                    dag_chain.remove(dag_obj)
        cid_list = dag_chain[:]

    return cid_list

async def store_recent_transactions_logs(writer_redis_conn: aioredis.Redis, dag_chain, pair_contract_address):
    recent_logs = []
    for log in dag_chain:
        event_logs = log['data']['payload']['events']['Swap']['logs'] + log['data']['payload']['events']['Mint'][
            'logs'] + log['data']['payload']['events']['Burn']['logs']
        recent_logs.extend(event_logs)

    recent_logs = sorted(recent_logs, key=lambda log: log['blockNumber'], reverse=True)

    oldLogs = await writer_redis_conn.get(
        redis_keys.get_uniswap_pair_cached_recent_logs(f"{Web3.toChecksumAddress(pair_contract_address)}"))
    if oldLogs:
        oldLogs = json.loads(oldLogs.decode('utf-8'))
        recent_logs = recent_logs + oldLogs

    # trime logs to be max 75 each pair
    if len(recent_logs) > 75:
        recent_logs = recent_logs[:75]

    logger.debug(
        "Storing recent logs for pair: %s, of len:%s",
        pair_contract_address,
        len(recent_logs)
        )
    await writer_redis_conn.set(
        redis_keys.get_uniswap_pair_cached_recent_logs(f"{Web3.toChecksumAddress(pair_contract_address)}"),
        json.dumps(recent_logs))
    return recent_logs

async def store_pair_daily_stats(writer_redis_conn: aioredis.Redis, pair_contract_address, snapshot):
    now = int(time())
    await writer_redis_conn.zadd(
        name=redis_keys.get_uniswap_pair_cache_daily_stats(Web3.toChecksumAddress(pair_contract_address)),
        mapping={json.dumps(snapshot.json()): now}
    )
    await writer_redis_conn.zremrangebyscore(
        name=redis_keys.get_uniswap_pair_cache_daily_stats(Web3.toChecksumAddress(pair_contract_address)),
        min=float('-inf'),
        max=float(now - 60 * 60 * 25)
    )

<<<<<<< HEAD

async def process_pairs_trade_volume_and_reserves(
        writer_redis_conn: aioredis.Redis,
        pair_contract_address,
        ipfs_write_client: AsyncIPFSClient,
        ipfs_read_client: AsyncIPFSClient
):
=======
async def process_pairs_trade_volume_and_reserves(writer_redis_conn: aioredis.Redis, pair_contract_address):
>>>>>>> 091d3524
    try:
        project_id_trade_volume = f'uniswap_pairContract_trade_volume_{pair_contract_address}_{NAMESPACE}'
        # get head, tail and sliding window data from redis
        [
            cached_trade_volume_data,
            tail_marker_24h,
            head_marker_24h,
            tail_marker_7d,
            head_marker_7d
        ] = await writer_redis_conn.mget([
            redis_keys.get_uniswap_pair_cache_sliding_window_data(f"{Web3.toChecksumAddress(pair_contract_address)}"),
            redis_keys.get_sliding_window_cache_tail_marker(project_id_trade_volume, '24h'),
            redis_keys.get_sliding_window_cache_head_marker(project_id_trade_volume, '24h'),
            redis_keys.get_sliding_window_cache_tail_marker(project_id_trade_volume, '7d'),
            redis_keys.get_sliding_window_cache_head_marker(project_id_trade_volume, '7d')
        ])

        cached_trade_volume_data = json.loads(
            cached_trade_volume_data.decode('utf-8')) if cached_trade_volume_data else {}
        tail_marker_24h = int(tail_marker_24h.decode('utf-8')) if tail_marker_24h else 0
        head_marker_24h = int(head_marker_24h.decode('utf-8')) if head_marker_24h else 0
        tail_marker_7d = int(tail_marker_7d.decode('utf-8')) if tail_marker_7d else 0
        head_marker_7d = int(head_marker_7d.decode('utf-8')) if head_marker_7d else 0

        if any([
            not tail_marker_24h,
            not head_marker_24h,
            not tail_marker_7d,
            not head_marker_7d
        ]):
            return

        # if head of 24h and 7d index at 1 or less then return
        if head_marker_24h <= 1 or head_marker_7d <= 1:
            return

        # initialize returning variables
        block_height_trade_volume = 0
        pair_token_metadata = {}

        # 24h variables
        pair_trade_volume_24h:PairTradeVolume = PairTradeVolume()
        cids_volume_24h : DAGBlockRange = DAGBlockRange(head_block_cid="",tail_block_cid="")

        # 7d variables
        pair_trade_volume_7d:PairTradeVolume = PairTradeVolume()
        cids_volume_7d : DAGBlockRange = DAGBlockRange(head_block_cid="",tail_block_cid="")

        pair_token_metadata = await get_pair_tokens_metadata(
            pair_address=Web3.toChecksumAddress(pair_contract_address),
            redis_conn=writer_redis_conn
        )

<<<<<<< HEAD
        [
            total_liquidity,
            token0_liquidity,
            token1_liquidity,
            token0_liquidity_usd,
            token1_liquidity_usd,
            block_height_total_reserve,
            block_timestamp_total_reserve
        ] = await calculate_pair_liquidity(writer_redis_conn, pair_contract_address, ipfs_read_client)
        if not total_liquidity:
            return

        if not cached_trade_volume_data:
            logger.debug(f"Starting to fetch 24h dag-chain for the first time, range: {tail_marker_24h} - {head_marker_24h} | projectId: {project_id_trade_volume}")
            dag_chain_24h = await get_dag_blocks_in_range(
                project_id_trade_volume, tail_marker_24h, head_marker_24h, writer_redis_conn, ipfs_read_client
            )
            if not dag_chain_24h:
                return

            logger.debug(f"Starting to fetch 7d dag-chain for the first time, range: {tail_marker_7d} - {head_marker_7d} | projectId: {project_id_trade_volume}")
            dag_chain_7d = await get_dag_blocks_in_range(
                project_id_trade_volume, tail_marker_7d, head_marker_7d, writer_redis_conn, ipfs_read_client
            )
=======
        pair_liquidity: PairLiquidity = await calculate_pair_liquidity(writer_redis_conn, pair_contract_address)
        if not pair_liquidity.total_liquidity:
            return

        if not cached_trade_volume_data:
            logger.debug("Starting to fetch 24h dag-chain for the first time, range: %s - %s | projectId: %s",
            tail_marker_24h,
            head_marker_24h,
            project_id_trade_volume)
            dag_chain_24h = await get_dag_blocks_in_range(project_id_trade_volume, tail_marker_24h, head_marker_24h,
                                                          writer_redis_conn)
            if not dag_chain_24h:
                return

            logger.debug("Starting to fetch 7d dag-chain for the first time, range: %s - %s | projectId: %s",
            tail_marker_7d,
            head_marker_7d,
            project_id_trade_volume)
            dag_chain_7d = await get_dag_blocks_in_range(project_id_trade_volume, tail_marker_7d, head_marker_7d,
                                                         writer_redis_conn)
>>>>>>> 091d3524
            if not dag_chain_7d:
                return

            # calculate trade volume 24h
            pair_trade_volume_24h = calculate_pair_trade_volume(dag_chain_24h)

            # calculate trade volume 7d
            pair_trade_volume_7d = calculate_pair_trade_volume(dag_chain_7d)

            # store last recent logs, these will be used to show recent transaction for perticular contract
            # using only 24h dag chain as we just need 75 log at max
            await store_recent_transactions_logs(writer_redis_conn, dag_chain_24h, pair_contract_address)

            cids_volume_24h : DAGBlockRange= DAGBlockRange(
                head_block_cid= dag_chain_24h[0]['dagCid'],
                tail_block_cid=dag_chain_24h[-1]['dagCid']
            )
            cids_volume_7d : DAGBlockRange= DAGBlockRange(
                head_block_cid= dag_chain_7d[0]['dagCid'],
                tail_block_cid=dag_chain_7d[-1]['dagCid']
                )
            block_height_trade_volume = int(dag_chain_24h[0]['data']['payload']['chainHeightRange']['end'])
        else:
            sliding_window_front_chain_24h = []
            sliding_window_back_chain_24h = []
            sliding_window_front_chain_7d = []
            sliding_window_back_chain_7d = []

            logger.debug(
                "Starting to fetch 24h sliding window, front: %s - %s, back: %s - %s | projectId: %s",
                    cached_trade_volume_data['processed_head_marker_24h'] + 1, head_marker_24h,
                    cached_trade_volume_data['processed_tail_marker_24h'], tail_marker_24h - 1,
                    project_id_trade_volume
            )

            # if 24h head moved ahead
            if head_marker_24h > cached_trade_volume_data["processed_head_marker_24h"]:
                # front of the chain where head=current_head and tail=last_head
                sliding_window_front_chain_24h = await get_dag_blocks_in_range(
                    project_id_trade_volume,
                    cached_trade_volume_data["processed_head_marker_24h"] + 1,
                    head_marker_24h,
                    writer_redis_conn,
                    ipfs_read_client
                )
            else:
                logger.debug("24h head is at %d and did not move ahead for project %s",
                head_marker_24h,
                project_id_trade_volume)
                return

            # if 24h tail moved ahead
            if tail_marker_24h > cached_trade_volume_data["processed_tail_marker_24h"]:
                # back of the chain where head=current_tail and tail=last_tail
                sliding_window_back_chain_24h = await get_dag_blocks_in_range(
                    project_id_trade_volume,
                    cached_trade_volume_data["processed_tail_marker_24h"],
<<<<<<< HEAD
                    tail_marker_24h - 1,
                    writer_redis_conn,
                    ipfs_read_client
=======
                    tail_marker_24h-1,
                    writer_redis_conn
>>>>>>> 091d3524
                )

            logger.debug(
                "Starting to fetch 7d sliding window, front: %s - %s, back: %s - %s | projectId: %s",
                    cached_trade_volume_data['processed_head_marker_7d'] + 1, head_marker_7d,
                    cached_trade_volume_data['processed_tail_marker_7d'], tail_marker_7d - 1,
                    project_id_trade_volume
            )

            # if 7d head moved ahead
            if head_marker_7d > cached_trade_volume_data["processed_head_marker_24h"]:
                # front of the chain where head=current_head and tail=last_head
                sliding_window_front_chain_7d = await get_dag_blocks_in_range(
                    project_id_trade_volume,
                    cached_trade_volume_data["processed_head_marker_7d"] + 1,
                    head_marker_7d,
                    writer_redis_conn,
                    ipfs_read_client
                )

            # if 7d tail moved ahead
            if tail_marker_7d > cached_trade_volume_data["processed_tail_marker_7d"]:
                # back of the chain where head=current_tail and tail=last_tail
                sliding_window_back_chain_7d = await get_dag_blocks_in_range(
                    project_id_trade_volume,
                    cached_trade_volume_data["processed_tail_marker_7d"],
<<<<<<< HEAD
                    tail_marker_7d - 1,
                    writer_redis_conn,
                    ipfs_read_client
=======
                    tail_marker_7d-1,
                    writer_redis_conn
>>>>>>> 091d3524
                )

            if not sliding_window_front_chain_24h and not sliding_window_back_chain_24h:
                return

            if not sliding_window_front_chain_7d and not sliding_window_back_chain_7d:
                return
            #TODO: Need to fix this index based access to data model based access.
            cids_volume_24h.head_block_cid = sliding_window_front_chain_24h[0]['dagCid']
            tail_dag_block = await get_dag_blocks_in_range(
                project_id_trade_volume,
                tail_marker_24h,
                tail_marker_24h,
                writer_redis_conn)
            cids_volume_24h.tail_block_cid = tail_dag_block[0]['dagCid']
            cids_volume_7d.head_block_cid = sliding_window_front_chain_7d[0]['dagCid']
            tail_dag_block = await get_dag_blocks_in_range(
                project_id_trade_volume,
                tail_marker_7d,
                tail_marker_7d,
                writer_redis_conn)
            cids_volume_7d.tail_block_cid = tail_dag_block[0]['dagCid']

            if sliding_window_back_chain_24h:
                sliding_window_back_volume_24h:PairTradeVolume = calculate_pair_trade_volume(sliding_window_back_chain_24h)
                cached_trade_volume_data["aggregated_volume_24h"] -= sliding_window_back_volume_24h.total_volume
                cached_trade_volume_data["aggregated_fees_24h"] -= sliding_window_back_volume_24h.fees
                cached_trade_volume_data["aggregated_token0_volume_24h"] -= sliding_window_back_volume_24h.token0_volume
                cached_trade_volume_data["aggregated_token1_volume_24h"] -= sliding_window_back_volume_24h.token1_volume
                cached_trade_volume_data["aggregated_token0_volume_usd_24h"] -= sliding_window_back_volume_24h.token0_volume_usd
                cached_trade_volume_data["aggregated_token1_volume_usd_24h"] -= sliding_window_back_volume_24h.token1_volume_usd

            if sliding_window_front_chain_24h:
                sliding_window_front_volume_24h:PairTradeVolume =  calculate_pair_trade_volume(sliding_window_front_chain_24h)
                cached_trade_volume_data["aggregated_volume_24h"] += sliding_window_front_volume_24h.total_volume
                cached_trade_volume_data["aggregated_fees_24h"] += sliding_window_front_volume_24h.fees
                cached_trade_volume_data["aggregated_token0_volume_24h"] += sliding_window_front_volume_24h.token0_volume
                cached_trade_volume_data["aggregated_token1_volume_24h"] += sliding_window_front_volume_24h.token1_volume
                cached_trade_volume_data["aggregated_token0_volume_usd_24h"] += sliding_window_front_volume_24h.token0_volume_usd
                cached_trade_volume_data["aggregated_token1_volume_usd_24h"] += sliding_window_front_volume_24h.token1_volume_usd
                # block height of trade volume
                block_height_trade_volume = int(
                    sliding_window_front_chain_24h[0]['data']['payload']['chainHeightRange']['end'])

                # store recent logs
                await store_recent_transactions_logs(writer_redis_conn, sliding_window_front_chain_24h, pair_contract_address)
            else:
                block_height_trade_volume = cached_trade_volume_data["processed_block_height_trade_volume"]

            if sliding_window_back_chain_7d:
                sliding_window_back_volume_7d:PairTradeVolume = calculate_pair_trade_volume(sliding_window_back_chain_7d)
                cached_trade_volume_data["aggregated_volume_7d"] -= sliding_window_back_volume_7d.total_volume
                cached_trade_volume_data["aggregated_token0_volume_7d"] -= sliding_window_back_volume_7d.token0_volume
                cached_trade_volume_data["aggregated_token1_volume_7d"] -= sliding_window_back_volume_7d.token1_volume
                cached_trade_volume_data["aggregated_token0_volume_usd_7d"] -= sliding_window_back_volume_7d.token0_volume_usd
                cached_trade_volume_data["aggregated_token1_volume_usd_7d"] -= sliding_window_back_volume_7d.token1_volume_usd

            if sliding_window_front_chain_7d:
                sliding_window_front_volume_7d:PairTradeVolume = calculate_pair_trade_volume(sliding_window_front_chain_7d)
                cached_trade_volume_data["aggregated_volume_7d"] += sliding_window_front_volume_7d.total_volume
                cached_trade_volume_data["aggregated_token0_volume_7d"] += sliding_window_front_volume_7d.token0_volume
                cached_trade_volume_data["aggregated_token1_volume_7d"] += sliding_window_front_volume_7d.token1_volume
                cached_trade_volume_data["aggregated_token0_volume_usd_7d"] += sliding_window_front_volume_7d.token0_volume_usd
                cached_trade_volume_data["aggregated_token1_volume_usd_7d"] += sliding_window_front_volume_7d.token1_volume_usd

            # if liquidity reserve block height is not found
            if pair_liquidity.block_height_total_reserve == 0:
                pair_liquidity.block_height_total_reserve = cached_trade_volume_data["processed_block_height_total_reserve"]
            if pair_liquidity.block_timestamp_total_reserve == 0:
                pair_liquidity.block_timestamp_total_reserve = cached_trade_volume_data["processed_block_timestamp_total_reserve"]

            pair_trade_volume_24h.total_volume = cached_trade_volume_data['aggregated_volume_24h']
            pair_trade_volume_7d.total_volume = cached_trade_volume_data['aggregated_volume_7d']
            pair_trade_volume_24h.fees = cached_trade_volume_data['aggregated_fees_24h']
            pair_trade_volume_24h.token0_volume = cached_trade_volume_data['aggregated_token0_volume_24h']
            pair_trade_volume_24h.token1_volume = cached_trade_volume_data['aggregated_token1_volume_24h']
            pair_trade_volume_7d.token0_volume = cached_trade_volume_data['aggregated_token0_volume_7d']
            pair_trade_volume_7d.token1_volume = cached_trade_volume_data['aggregated_token1_volume_7d']
            pair_trade_volume_24h.token0_volume_usd = cached_trade_volume_data['aggregated_token0_volume_usd_24h']
            pair_trade_volume_24h.token1_volume_usd = cached_trade_volume_data['aggregated_token1_volume_usd_24h']
            pair_trade_volume_7d.token0_volume_usd = cached_trade_volume_data['aggregated_token0_volume_usd_7d']
            pair_trade_volume_7d.token1_volume_usd = cached_trade_volume_data['aggregated_token1_volume_usd_7d']

        sliding_window_data = {
            "processed_tail_marker_24h": tail_marker_24h,
            "processed_head_marker_24h": head_marker_24h,
            "processed_tail_marker_7d": tail_marker_7d,
            "processed_head_marker_7d": head_marker_7d,
            "aggregated_volume_cid_24h": cids_volume_24h.dict(),
            "aggregated_volume_cid_7d": cids_volume_7d.dict(),
            "aggregated_volume_24h": pair_trade_volume_24h.total_volume,
            "aggregated_fees_24h": pair_trade_volume_24h.fees,
            "aggregated_token0_volume_24h": pair_trade_volume_24h.token0_volume,
            "aggregated_token1_volume_24h": pair_trade_volume_24h.token1_volume,
            "aggregated_token0_volume_usd_24h": pair_trade_volume_24h.token0_volume_usd,
            "aggregated_token1_volume_usd_24h": pair_trade_volume_24h.token1_volume_usd,
            "aggregated_volume_7d": pair_trade_volume_7d.total_volume,
            "aggregated_token0_volume_7d": pair_trade_volume_7d.token0_volume,
            "aggregated_token1_volume_7d": pair_trade_volume_7d.token1_volume,
            "aggregated_token0_volume_usd_7d": pair_trade_volume_7d.token0_volume_usd,
            "aggregated_token1_volume_usd_7d": pair_trade_volume_7d.token1_volume_usd,
            "processed_block_height_total_reserve": pair_liquidity.block_height_total_reserve,
            "processed_block_height_trade_volume": block_height_trade_volume,
            "processed_block_timestamp_total_reserve": pair_liquidity.block_timestamp_total_reserve,
        }
        prepared_snapshot = liquidityProcessedData(
            contractAddress=pair_contract_address,
            name=pair_token_metadata['pair']['symbol'],
            liquidity=f"US${round(abs(pair_liquidity.total_liquidity)):,}",
            volume_24h=f"US${round(abs(pair_trade_volume_24h.total_volume)):,}",
            volume_7d=f"US${round(abs(pair_trade_volume_7d.total_volume)):,}",
            fees_24h=f"US${round(abs(pair_trade_volume_24h.fees)):,}",
            cid_volume_24h=cids_volume_24h,
            cid_volume_7d=cids_volume_7d,
            block_height=pair_liquidity.block_height_total_reserve,
            block_timestamp=pair_liquidity.block_timestamp_total_reserve,
            token0Liquidity=pair_liquidity.token0_liquidity,
            token1Liquidity=pair_liquidity.token1_liquidity,
            token0LiquidityUSD=pair_liquidity.token0_liquidity_usd,
            token1LiquidityUSD=pair_liquidity.token1_liquidity_usd,
            token0TradeVolume_24h=pair_trade_volume_24h.token0_volume,
            token1TradeVolume_24h=pair_trade_volume_24h.token1_volume,
            token0TradeVolumeUSD_24h=pair_trade_volume_24h.token0_volume_usd,
            token1TradeVolumeUSD_24h=pair_trade_volume_24h.token1_volume_usd,
            token0TradeVolume_7d=pair_trade_volume_7d.token0_volume,
            token1TradeVolume_7d=pair_trade_volume_7d.token1_volume,
            token0TradeVolumeUSD_7d=pair_trade_volume_7d.token0_volume_usd,
            token1TradeVolumeUSD_7d=pair_trade_volume_7d.token1_volume_usd
        )

        await store_pair_daily_stats(writer_redis_conn, pair_contract_address, prepared_snapshot)

        logger.debug('Storing prepared trades, token reserves snapshot: %s', prepared_snapshot)
        logger.debug('Adding calculated snapshot to daily stats zset and pruning it for just 24h data')
        await writer_redis_conn.mset({
            redis_keys.get_uniswap_pair_contract_V2_pair_data(
                f"{Web3.toChecksumAddress(pair_contract_address)}"): prepared_snapshot.json(),
            redis_keys.get_uniswap_pair_cache_sliding_window_data(
                f"{Web3.toChecksumAddress(pair_contract_address)}"): json.dumps(sliding_window_data)
        })
        logger.debug(
            "Calculated v2 pair data for contract: %s | symbol:%s-%s",
             pair_contract_address,
             pair_token_metadata['token0']['symbol'],
             pair_token_metadata['token1']['symbol'])
        return prepared_snapshot
    except Exception as exc:
        logger.error('Error in process_pairs_trade_volume_and_reserves: %s', exc, exc_info=True)
        raise

<<<<<<< HEAD

async def v2_pairs_data(
        async_httpx_client: AsyncClient,
        ipfs_write_client: AsyncIPFSClient,
        ipfs_read_client: AsyncIPFSClient
):
    f = None
=======
async def v2_pairs_data(async_httpx_client: AsyncClient):
>>>>>>> 091d3524
    try:

        aioredis_pool = RedisPool()
        await aioredis_pool.populate()
        redis_conn: aioredis.Redis = aioredis_pool.writer_redis_pool

        if len(PAIR_CONTRACTS) <= 0:
            return []

        logger.debug("Create threads to aggregate trade volume and liquidity for pairs")
        process_data_list = []
        for pair_contract_address in PAIR_CONTRACTS:
<<<<<<< HEAD
            t = process_pairs_trade_volume_and_reserves(
                aioredis_pool.writer_redis_pool,
                pair_contract_address,
                ipfs_write_client,
                ipfs_read_client
            )
            process_data_list.append(t)
=======
            trade_volume_reserves = process_pairs_trade_volume_and_reserves(aioredis_pool.writer_redis_pool, pair_contract_address)
            process_data_list.append(trade_volume_reserves)
>>>>>>> 091d3524

        final_results: Iterable[Union[liquidityProcessedData, BaseException]] = await asyncio.gather(*process_data_list,
                                                                                                     return_exceptions=True)
        common_blockheight_reached = False
        common_block_timestamp = False
        pair_contract_address = None
        collected_heights = list(
            map(lambda x: x.block_height, filter(lambda y: isinstance(y, liquidityProcessedData), final_results)))
        collected_block_timestamp = list(
            map(lambda x: x.block_timestamp, filter(lambda y: isinstance(y, liquidityProcessedData), final_results)))
        pair_addresses = list(
            map(lambda x: x.contractAddress, filter(lambda y: isinstance(y, liquidityProcessedData), final_results)))
        none_results = list(
            map(lambda x: x, filter(lambda y: isinstance(y, type(None)), final_results)))
        # logger.debug('Final results from running v2 pairs coroutines: %s', final_results)
        # logger.debug('Filtered heights from running v2 pairs coroutines: %s', collected_heights)
        if cardinality.count(none_results) == cardinality.count(final_results):
            logger.debug("pair-contract chains didn't move ahead, sleeping till next cycle...")
        elif cardinality.count(final_results) != cardinality.count(collected_heights):
            if len(collected_heights) == 0:
                logger.error(
                    'Got empty result for all pairs, either pair chains didn\'t move ahead or there is an error while fetching dag-blocks data')
            else:
                logger.error(
                    'In V2 pairs overall summary snapshot creation: '
                    'No common block height found among all summarized contracts. Some results returned exception.'
                    'Block heights found: %s',collected_heights
                )
            common_blockheight_reached = False
        else:
            if all(collected_heights[0] == y for y in collected_heights):
                common_blockheight_reached = collected_heights[0]
                common_block_timestamp = collected_block_timestamp[0]
                pair_contract_address = pair_addresses[0]
                logger.debug('Setting common blockheight reached to %s', collected_heights[0])
            else:
                logger.error(
                    'In V2 pairs overall summary snapshot creation: '
                    'No common block height found among all summarized contracts.'
                    'Block heights found: %s', list(collected_heights)
                )
        wait_for_snapshot_project_new_commit = False
        tentative_audit_project_block_height = 0
        if common_blockheight_reached:
            summarized_result_l = [x.dict() for x in final_results]
            summarized_payload = {'data': summarized_result_l}
            # get last processed v2 pairs snapshot height
            l_ = await redis_conn.get(redis_keys.get_uniswap_pair_snapshot_last_block_height())
            if l_:
                last_common_block_height = int(l_)
            else:
                last_common_block_height = 0
            if common_blockheight_reached > last_common_block_height:
                logger.info(
                    'Present common block height in V2 pairs summary snapshot is %s | Moved from %s',
                    common_blockheight_reached, last_common_block_height
                )
                tentative_audit_project_block_height = await redis_conn.get(redis_keys.get_tentative_block_height_key(
                    project_id=redis_keys.get_uniswap_pairs_summary_snapshot_project_id()
                ))
                tentative_audit_project_block_height  = int(tentative_audit_project_block_height) if tentative_audit_project_block_height else 0

                logger.debug('Sending v2 pairs summary payload to audit protocol')
                # send to audit protocol for snapshot to be committed
                try:
                    response = await helper_functions.commit_payload(
                        project_id=redis_keys.get_uniswap_pairs_summary_snapshot_project_id(),
                        report_payload=summarized_payload,
                        session=async_httpx_client,
                        skipAnchorProof=False
                    )
                except Exception as exc:
                    logger.error(
                        'Error while committing pairs summary snapshot at block height %s to audit protocol. '
                        'Exception: %s',
                        common_blockheight_reached, exc, exc_info=True
                    )
                else:
                    if 'message' in response.keys():
                        logger.error(
                            'Error while committing pairs summary snapshot at block height %s to audit protocol. '
                            'Response status code and other information: %s',
                            common_blockheight_reached, response
                        )
                    else:
                        wait_for_snapshot_project_new_commit = True
                        updated_audit_project_block_height = tentative_audit_project_block_height + 1
        if wait_for_snapshot_project_new_commit:
            wait_cycles = 0
            while True:
                # introduce a break condition if something goes wrong and snapshot summary does not move ahead
                wait_cycles += 1
                if wait_cycles > 3:  # Wait for 60 seconds after which move ahead as something must have has gone wrong with snapshot summary submission
                    logger.info(
                        "Waited for %s cycles, snapshot summary project has not moved ahead. Stopped waiting to retry in next cycle.",
                        wait_cycles)
                    break
                logger.debug('Waiting for 10 seconds to check if latest v2 pairs summary snapshot was committed...')
                await asyncio.sleep(10)

                block_status = await retrieval_utils.retrieve_block_status(
                    project_id=redis_keys.get_uniswap_pairs_summary_snapshot_project_id(),
                    project_block_height=0,
                    block_height=updated_audit_project_block_height,
                    reader_redis_conn=redis_conn,
                    writer_redis_conn=redis_conn,
                    ipfs_read_client=ipfs_read_client
                )
                if block_status.status < 3:
                    continue
                logger.info(
                    'Audit project height against V2 pairs summary snapshot is %s | Moved from %s',
                    updated_audit_project_block_height, tentative_audit_project_block_height
                )
                begin_block_data = await get_oldest_block_and_timestamp(
                    pair_contract_address, redis_conn, ipfs_read_client
                )

                snapshot_zset_entry = uniswapPairsSnapshotZset(
                    cid=block_status.payload_cid,
                    txHash=block_status.tx_hash,
                    begin_block_height_24h=begin_block_data["begin_block_height_24h"],
                    begin_block_timestamp_24h=begin_block_data["begin_block_timestamp_24h"],
                    begin_block_height_7d=begin_block_data["begin_block_height_7d"],
                    begin_block_timestamp_7d=begin_block_data["begin_block_timestamp_7d"],
                    txStatus=block_status.status,
                    dagHeight=updated_audit_project_block_height
                )

                logger.debug("Prepared snapshot redis-zset entry: %s ", snapshot_zset_entry.json())

                # store in snapshots zset
                result = await asyncio.gather(
                    redis_conn.zadd(
                        name=redis_keys.get_uniswap_pair_snapshot_summary_zset(),
                        mapping={snapshot_zset_entry.json(): common_blockheight_reached}),
                    redis_conn.zadd(
                        name=redis_keys.get_uniswap_pair_snapshot_timestamp_zset(),
                        mapping={block_status.payload_cid: common_block_timestamp}),
                    redis_conn.set(
                        name=redis_keys.get_uniswap_pair_snapshot_payload_at_blockheight(common_blockheight_reached),
                        value=json.dumps(summarized_payload),
                        ex=1800  # TTL of 30 minutes?
                    ),
                    redis_conn.set(
                        redis_keys.get_uniswap_pair_snapshot_last_block_height(),
                        common_blockheight_reached),

                )
                logger.debug("Updated snapshot details in redis, ops results: %s", result)

                # prune zset
                block_height_zset_len = await redis_conn.zcard(name=redis_keys.get_uniswap_pair_snapshot_summary_zset())

                if block_height_zset_len > 20:
                    _ = await redis_conn.zremrangebyrank(
                        name=redis_keys.get_uniswap_pair_snapshot_summary_zset(),
                        min=0,
                        max=-1 * (block_height_zset_len - 20) + 1
                    )
                    logger.debug('Pruned snapshot summary CID zset by %s elements', _)

                pruning_timestamp = int(time()) - (60 * 60 * 24 + 60 * 60 * 2)  # now - 26 hours
                _ = await redis_conn.zremrangebyscore(
                    name=redis_keys.get_uniswap_pair_snapshot_timestamp_zset(),
                    min=0,
                    max=pruning_timestamp
                )

                logger.debug('Pruned snapshot summary Timestamp zset by %s elements', _)
                logger.info('V2 pairs summary snapshot updated...')
                break

        return final_results

<<<<<<< HEAD
    except Exception as e:
        logger.error(f"Error at V2 pair data: {str(e)}", exc_info=True)
    # FIXME: what was going on here, what is this `f`. It was never used,this will cause an exception every time
    # finally:
    #     if f is not None:
    #         f.close()
=======
    except Exception as exc:
        logger.error("Error at V2 pair data: %s", str(exc), exc_info=True)
>>>>>>> 091d3524


if __name__ == '__main__':
    print("", "")
    # loop = asyncio.get_event_loop()
    # data = loop.run_until_complete(fetch_and_update_status_of_older_snapshots(
    #     summary_snapshots_zset_key=redis_keys.get_uniswap_pair_daily_stats_snapshot_zset(),
    #     summary_snapshots_project_id=redis_keys.get_uniswap_pairs_v2_daily_snapshot_project_id(),
    #     data_model=uniswapDailyStatsSnapshotZset,
    # ))
    # print("## ##", "")
    # print(data)<|MERGE_RESOLUTION|>--- conflicted
+++ resolved
@@ -1,30 +1,8 @@
 from typing import Union, Iterable
 from time import time
-<<<<<<< HEAD
+import os
+from web3 import Web3
 from httpx import AsyncClient, Timeout, Limits
-from config import settings
-from data_models import liquidityProcessedData, uniswapPairsSnapshotZset, uniswapPairSummary7dCidRange, \
-    uniswapPairSummary24hCidRange, uniswapPairSummaryCid24hResultant, uniswapPairSummaryCid7dResultant
-from tenacity import retry, AsyncRetrying, wait_random, stop_after_attempt
-from utils import helper_functions
-from utils import redis_keys
-from utils import retrieval_utils
-from async_ipfshttpclient.main import AsyncIPFSClient
-from utils.redis_conn import RedisPool, provide_redis_conn
-from utils.retrieval_utils import get_dag_block_by_height, SNAPSHOT_STATUS_MAP
-from redis import asyncio as aioredis
-import cardinality
-=======
-import os
->>>>>>> 091d3524
-import asyncio
-import json
-import logging.config
-import sys
-
-import cardinality
-from web3 import Web3
-from httpx import AsyncClient
 from redis import asyncio as aioredis
 from gnosis.eth import EthereumClient
 from config import settings
@@ -34,6 +12,12 @@
 from utils import retrieval_utils
 from utils.redis_conn import RedisPool
 from utils.retrieval_utils import get_dag_block_by_height
+import asyncio
+import json
+import logging.config
+import sys
+import os
+import cardinality
 
 logger = logging.getLogger(__name__)
 logger.setLevel(logging.DEBUG)
@@ -58,7 +42,6 @@
     f = open('static/cached_pair_addresses.json', 'r')
     PAIR_CONTRACTS = json.loads(f.read())
 
-<<<<<<< HEAD
 
 async def get_dag_blocks_in_range(
         project_id,
@@ -70,7 +53,7 @@
     dag_chain = []
     for i in range(from_block, to_block + 1):
         try:
-            t = await get_dag_block_by_height(
+            dag_block = await get_dag_block_by_height(
                 project_id=project_id,
                 block_height=i,
                 reader_redis_conn=reader_redis_conn,
@@ -78,31 +61,19 @@
                 cache_size_unit=len(PAIR_CONTRACTS)
             )
         except Exception as e:
-            logger.error( f"Error: can't get dag block with msg: {str(e)} | \
-                projectId:{project_id}, block_height:{i}", exc_info=True)
-            t = {}
-
-        dag_chain.append(t)
-=======
-async def get_dag_blocks_in_range(project_id, from_block, to_block, reader_redis_conn: aioredis.Redis):
-    dag_chain = []
-    for i in range(from_block, to_block + 1):
-        try:
-            dag_block = await get_dag_block_by_height(project_id, i, reader_redis_conn, len(PAIR_CONTRACTS))
-        except Exception as exc:
-            logger.error( "Error: can't get dag block with msg: %s |"
-                "projectId:%s, block_height:%s",
-                 str(exc),
-                 project_id,
-                 i,
-                 exc_info=True)
+            logger.error("Error: can't get dag block with msg: %s |"
+                         "projectId:%s, block_height:%s",
+                         str(e),
+                         project_id,
+                         i,
+                         exc_info=True)
             dag_block = {}
         if dag_block:
             dag_chain.append(dag_block)
->>>>>>> 091d3524
 
     dag_chain.reverse()
     return dag_chain
+
 
 def read_json_file(file_path: str):
     """Read given json file and return its content as a dictionary."""
@@ -116,6 +87,7 @@
         json_data = json.loads(file.read())
     return json_data
 
+
 pair_contract_abi = read_json_file("abis/UniswapV2Pair.json")
 erc20_abi = read_json_file('abis/IERC20.json')
 
@@ -128,16 +100,12 @@
     else:
         return "Maker"
 
-<<<<<<< HEAD
 
 async def get_oldest_block_and_timestamp(
         pair_contract_address,
         redis_conn,
         ipfs_read_client
 ):
-=======
-async def get_oldest_block_and_timestamp(pair_contract_address, redis_conn):
->>>>>>> 091d3524
     project_id_trade_volume = f'uniswap_pairContract_trade_volume_{pair_contract_address}_{NAMESPACE}'
 
     # trade volume data
@@ -232,7 +200,7 @@
             # special case to handle maker token
             maker_token0 = None
             maker_token1 = None
-            if (Web3.toChecksumAddress(settings.contract_addresses.MAKER) == Web3.toChecksumAddress(token0Addr)):
+            if Web3.toChecksumAddress(settings.contract_addresses.MAKER) == Web3.toChecksumAddress(token0Addr):
                 token0_name = get_maker_pair_data('name')
                 token0_symbol = get_maker_pair_data('symbol')
                 maker_token0 = True
@@ -241,7 +209,7 @@
                 tasks.append(token0.functions.symbol())
             tasks.append(token0.functions.decimals())
 
-            if (Web3.toChecksumAddress(settings.contract_addresses.MAKER) == Web3.toChecksumAddress(token1Addr)):
+            if Web3.toChecksumAddress(settings.contract_addresses.MAKER) == Web3.toChecksumAddress(token1Addr):
                 token1_name = get_maker_pair_data('name')
                 token1_symbol = get_maker_pair_data('symbol')
                 maker_token1 = True
@@ -415,7 +383,6 @@
         max=float(now - 60 * 60 * 25)
     )
 
-<<<<<<< HEAD
 
 async def process_pairs_trade_volume_and_reserves(
         writer_redis_conn: aioredis.Redis,
@@ -423,9 +390,6 @@
         ipfs_write_client: AsyncIPFSClient,
         ipfs_read_client: AsyncIPFSClient
 ):
-=======
-async def process_pairs_trade_volume_and_reserves(writer_redis_conn: aioredis.Redis, pair_contract_address):
->>>>>>> 091d3524
     try:
         project_id_trade_volume = f'uniswap_pairContract_trade_volume_{pair_contract_address}_{NAMESPACE}'
         # get head, tail and sliding window data from redis
@@ -479,33 +443,7 @@
             redis_conn=writer_redis_conn
         )
 
-<<<<<<< HEAD
-        [
-            total_liquidity,
-            token0_liquidity,
-            token1_liquidity,
-            token0_liquidity_usd,
-            token1_liquidity_usd,
-            block_height_total_reserve,
-            block_timestamp_total_reserve
-        ] = await calculate_pair_liquidity(writer_redis_conn, pair_contract_address, ipfs_read_client)
-        if not total_liquidity:
-            return
-
-        if not cached_trade_volume_data:
-            logger.debug(f"Starting to fetch 24h dag-chain for the first time, range: {tail_marker_24h} - {head_marker_24h} | projectId: {project_id_trade_volume}")
-            dag_chain_24h = await get_dag_blocks_in_range(
-                project_id_trade_volume, tail_marker_24h, head_marker_24h, writer_redis_conn, ipfs_read_client
-            )
-            if not dag_chain_24h:
-                return
-
-            logger.debug(f"Starting to fetch 7d dag-chain for the first time, range: {tail_marker_7d} - {head_marker_7d} | projectId: {project_id_trade_volume}")
-            dag_chain_7d = await get_dag_blocks_in_range(
-                project_id_trade_volume, tail_marker_7d, head_marker_7d, writer_redis_conn, ipfs_read_client
-            )
-=======
-        pair_liquidity: PairLiquidity = await calculate_pair_liquidity(writer_redis_conn, pair_contract_address)
+        pair_liquidity: PairLiquidity = await calculate_pair_liquidity(writer_redis_conn, pair_contract_address, ipfs_read_client)
         if not pair_liquidity.total_liquidity:
             return
 
@@ -514,8 +452,9 @@
             tail_marker_24h,
             head_marker_24h,
             project_id_trade_volume)
-            dag_chain_24h = await get_dag_blocks_in_range(project_id_trade_volume, tail_marker_24h, head_marker_24h,
-                                                          writer_redis_conn)
+            dag_chain_24h = await get_dag_blocks_in_range(
+                project_id_trade_volume, tail_marker_24h, head_marker_24h, writer_redis_conn, ipfs_read_client
+            )
             if not dag_chain_24h:
                 return
 
@@ -523,9 +462,9 @@
             tail_marker_7d,
             head_marker_7d,
             project_id_trade_volume)
-            dag_chain_7d = await get_dag_blocks_in_range(project_id_trade_volume, tail_marker_7d, head_marker_7d,
-                                                         writer_redis_conn)
->>>>>>> 091d3524
+            dag_chain_7d = await get_dag_blocks_in_range(
+                project_id_trade_volume, tail_marker_7d, head_marker_7d, writer_redis_conn, ipfs_read_client
+            )
             if not dag_chain_7d:
                 return
 
@@ -559,7 +498,7 @@
                     cached_trade_volume_data['processed_head_marker_24h'] + 1, head_marker_24h,
                     cached_trade_volume_data['processed_tail_marker_24h'], tail_marker_24h - 1,
                     project_id_trade_volume
-            )
+                )
 
             # if 24h head moved ahead
             if head_marker_24h > cached_trade_volume_data["processed_head_marker_24h"]:
@@ -583,14 +522,9 @@
                 sliding_window_back_chain_24h = await get_dag_blocks_in_range(
                     project_id_trade_volume,
                     cached_trade_volume_data["processed_tail_marker_24h"],
-<<<<<<< HEAD
-                    tail_marker_24h - 1,
+                    tail_marker_24h-1,
                     writer_redis_conn,
                     ipfs_read_client
-=======
-                    tail_marker_24h-1,
-                    writer_redis_conn
->>>>>>> 091d3524
                 )
 
             logger.debug(
@@ -617,14 +551,9 @@
                 sliding_window_back_chain_7d = await get_dag_blocks_in_range(
                     project_id_trade_volume,
                     cached_trade_volume_data["processed_tail_marker_7d"],
-<<<<<<< HEAD
-                    tail_marker_7d - 1,
+                    tail_marker_7d-1,
                     writer_redis_conn,
                     ipfs_read_client
-=======
-                    tail_marker_7d-1,
-                    writer_redis_conn
->>>>>>> 091d3524
                 )
 
             if not sliding_window_front_chain_24h and not sliding_window_back_chain_24h:
@@ -638,14 +567,18 @@
                 project_id_trade_volume,
                 tail_marker_24h,
                 tail_marker_24h,
-                writer_redis_conn)
+                writer_redis_conn,
+                ipfs_read_client
+            )
             cids_volume_24h.tail_block_cid = tail_dag_block[0]['dagCid']
             cids_volume_7d.head_block_cid = sliding_window_front_chain_7d[0]['dagCid']
             tail_dag_block = await get_dag_blocks_in_range(
                 project_id_trade_volume,
                 tail_marker_7d,
                 tail_marker_7d,
-                writer_redis_conn)
+                writer_redis_conn,
+                ipfs_read_client
+            )
             cids_volume_7d.tail_block_cid = tail_dag_block[0]['dagCid']
 
             if sliding_window_back_chain_24h:
@@ -775,17 +708,11 @@
         logger.error('Error in process_pairs_trade_volume_and_reserves: %s', exc, exc_info=True)
         raise
 
-<<<<<<< HEAD
-
 async def v2_pairs_data(
         async_httpx_client: AsyncClient,
         ipfs_write_client: AsyncIPFSClient,
         ipfs_read_client: AsyncIPFSClient
 ):
-    f = None
-=======
-async def v2_pairs_data(async_httpx_client: AsyncClient):
->>>>>>> 091d3524
     try:
 
         aioredis_pool = RedisPool()
@@ -798,18 +725,13 @@
         logger.debug("Create threads to aggregate trade volume and liquidity for pairs")
         process_data_list = []
         for pair_contract_address in PAIR_CONTRACTS:
-<<<<<<< HEAD
-            t = process_pairs_trade_volume_and_reserves(
+            trade_volume_reserves = process_pairs_trade_volume_and_reserves(
                 aioredis_pool.writer_redis_pool,
                 pair_contract_address,
                 ipfs_write_client,
                 ipfs_read_client
             )
-            process_data_list.append(t)
-=======
-            trade_volume_reserves = process_pairs_trade_volume_and_reserves(aioredis_pool.writer_redis_pool, pair_contract_address)
             process_data_list.append(trade_volume_reserves)
->>>>>>> 091d3524
 
         final_results: Iterable[Union[liquidityProcessedData, BaseException]] = await asyncio.gather(*process_data_list,
                                                                                                      return_exceptions=True)
@@ -985,17 +907,8 @@
 
         return final_results
 
-<<<<<<< HEAD
-    except Exception as e:
-        logger.error(f"Error at V2 pair data: {str(e)}", exc_info=True)
-    # FIXME: what was going on here, what is this `f`. It was never used,this will cause an exception every time
-    # finally:
-    #     if f is not None:
-    #         f.close()
-=======
     except Exception as exc:
         logger.error("Error at V2 pair data: %s", str(exc), exc_info=True)
->>>>>>> 091d3524
 
 
 if __name__ == '__main__':
