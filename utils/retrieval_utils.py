--- conflicted
+++ resolved
@@ -271,40 +271,6 @@
 
     return payload_data
 
-<<<<<<< HEAD
-
-async def get_blocks_from_container(container_id, dag_cids: list):
-    """
-        Given the dag_cids, get those dag block from the given container
-    """
-    pass
-
-
-### SHARED IN-MEMORY CACHE FOR DAG BLOCK DATA ####
-### INCLUDES PAYLOAD DATA ########################
-SHARED_DAG_BLOCKS_CACHE = {}
-
-
-def prune_dag_block_cache(cache_size_unit):
-    cache_size_unit = cache_size_unit if cache_size_unit and isinstance(cache_size_unit, int) else 180
-
-    # export shared cache as global variable | python-design: https://bugs.python.org/issue9049
-    global SHARED_DAG_BLOCKS_CACHE
-
-    # only prune when size of cache greater than cache_size_unit * 5
-    if len(SHARED_DAG_BLOCKS_CACHE) <= cache_size_unit * 5:
-        return
-
-    # prune to make size of dict cache_size * 4
-    pruning_length = cache_size_unit * 4
-    # sort dict
-
-    ordered_items = sorted(SHARED_DAG_BLOCKS_CACHE.items(), key=lambda item: item[1]['block_height'])
-    # prune result list and make it a dict again
-    SHARED_DAG_BLOCKS_CACHE = dict(ordered_items[:pruning_length])
-
-=======
->>>>>>> dec9295a
 async def get_dag_block_by_height(
         project_id, block_height,
         reader_redis_conn: aioredis.Redis,
@@ -327,12 +293,4 @@
     dag_block = dag_block if dag_block else {}
     dag_block["dagCid"] = dag_cid
 
-<<<<<<< HEAD
-    # cache result
-    SHARED_DAG_BLOCKS_CACHE[dag_cid] = {'data': dag_block, 'block_height': block_height}
-
-    prune_dag_block_cache(cache_size_unit)
-
-=======
->>>>>>> dec9295a
     return dag_block