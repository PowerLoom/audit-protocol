--- conflicted
+++ resolved
@@ -287,34 +287,12 @@
     while current_height >= from_height:
         dag_cid = await helper_functions.get_dag_cid(project_id=project_id, block_height=current_height,
                                                      reader_redis_conn=reader_redis_conn)
-<<<<<<< HEAD
         fetch_data_flag = 0 # Get only the DAG Block
         if data_flag:
             fetch_data_flag = 1 # Get DAG Block with data
-        dag_block = await retrieve_block_data(block_dag_cid=dag_cid, data_flag=fetch_data_flag)
+        dag_block = await retrieve_block_data(block_dag_cid=dag_cid, data_flag=fetch_data_flag, ipfs_read_client=ipfs_read_client)
         dag_block['dagCid'] = dag_cid
         dag_blocks.append(dag_block)
-=======
-        if each_height_spans.get(current_height) is None:
-            # not in span (supposed to be a LRU cache of sorts with a moving window as DAG blocks keep piling up)
-            dag_cid = await helper_functions.get_dag_cid(project_id=project_id, block_height=current_height,
-                                                         reader_redis_conn=reader_redis_conn)
-            dag_block = await dag_utils.get_dag_block(dag_cid, ipfs_read_client)
-            if data_flag:
-                dag_block = await retrieve_block_data(
-                    block_dag_cid=dag_cid, data_flag=1, ipfs_read_client=ipfs_read_client
-                )
-        else:
-            dag_block: list = await fetch_from_span(
-                from_height=current_height,
-                to_height=current_height,
-                span_id=each_height_spans[current_height],
-                project_id=project_id,
-                reader_redis_conn=reader_redis_conn
-            )
-
-        dag_blocks[dag_cid] = dag_block
->>>>>>> 53a89fc5
         current_height = current_height - 1
 
     return dag_blocks
