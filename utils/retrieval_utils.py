--- conflicted
+++ resolved
@@ -2,7 +2,6 @@
 from async_ipfshttpclient.main import AsyncIPFSClient
 from utils import redis_keys
 from utils import helper_functions
-from utils import dag_utils
 from redis import asyncio as aioredis
 import json
 import logging
@@ -343,37 +342,6 @@
             withscores=False
         )
         if len(pending_txs) == 0:
-<<<<<<< HEAD
-            block_status.status = SNAPSHOT_STATUS_MAP['TX_ACK_PENDING']
-            return block_status
-        
-        all_empty_txhash = True
-        for tx in pending_txs:
-            pending_txn = PendingTransaction.parse_raw(tx)
-            # itrate until we find a entry with txHash
-            if pending_txn.txHash == None or pending_txn.txHash == "":
-                continue
-            
-            # set this false, when atleast one txHash exist
-            all_empty_txhash = False
-            
-            # check if tx is confirmed
-            if pending_txn.lastTouchedBlock == -1:
-                block_status.tx_hash = pending_txn.txHash
-                block_status.status = SNAPSHOT_STATUS_MAP['TX_CONFIRMED']
-                block_status.payload_cid = payload_cid
-                return
-
-        # if all the entry had empty txHash
-        if all_empty_txhash:
-            block_status.status = SNAPSHOT_STATUS_MAP['TX_ACK_PENDING']
-            return block_status
-        
-        # if txHash was there but none with lastTouchedBlock == -1 then take latest pending tx
-        block_status.payload_cid = payload_cid
-        pending_txn = PendingTransaction.parse_raw(pending_txs[0])
-        block_status.tx_hash = pending_txn.txHash
-=======
             block_status.status = SNAPSHOT_STATUS_MAP['TX_ACK_PENDING']
             return block_status
 
@@ -403,7 +371,6 @@
         block_status.payload_cid = payload_cid
         pending_txn = PendingTransaction.parse_raw(pending_txs[0])
         block_status.tx_hash = pending_txn.event_data.txHash
->>>>>>> 3982e2a9
         block_status.status = SNAPSHOT_STATUS_MAP['TX_CONFIRMATION_PENDING']
 
     else:
@@ -551,12 +518,7 @@
 ### INCLUDES PAYLOAD DATA ########################
 SHARED_DAG_BLOCKS_CACHE = {}
 
-<<<<<<< HEAD
-def prune_dag_block_cache(cache_size_unit, shared_cache):
-    cache_size_unit = cache_size_unit if cache_size_unit and isinstance(cache_size_unit, int) else 180
-    # only prune when size of cache greater than cache_size_unit * 5
-    if len(shared_cache) <= cache_size_unit * 5:
-=======
+
 def prune_dag_block_cache(cache_size_unit):
     cache_size_unit = cache_size_unit if cache_size_unit and isinstance(cache_size_unit, int) else 180
 
@@ -565,24 +527,12 @@
 
     # only prune when size of cache greater than cache_size_unit * 5
     if len(SHARED_DAG_BLOCKS_CACHE) <= cache_size_unit * 5:
->>>>>>> 3982e2a9
         return
 
     # prune to make size of dict cache_size * 4
     pruning_length = cache_size_unit * 4
     # sort dict
-<<<<<<< HEAD
-    ordered_items = sorted(shared_cache.items(), key=lambda item: item[1]['block_height'])
-    # prune result list and make it a dict again
-    shared_cache = dict(ordered_items[:pruning_length])
-
-async def get_dag_block_by_height(project_id, block_height, reader_redis_conn: aioredis.Redis, cache_size_unit):
-    dag_block = {}
-    # init global shared cache if doesn't exit
-    if 'SHARED_DAG_BLOCKS_CACHE' not in globals():
-        global SHARED_DAG_BLOCKS_CACHE
-        SHARED_DAG_BLOCKS_CACHE = {}
-=======
+
     ordered_items = sorted(SHARED_DAG_BLOCKS_CACHE.items(), key=lambda item: item[1]['block_height'])
     # prune result list and make it a dict again
     SHARED_DAG_BLOCKS_CACHE = dict(ordered_items[:pruning_length])
@@ -594,8 +544,6 @@
         cache_size_unit
 ):
     dag_block = {}
->>>>>>> 3982e2a9
-
     dag_cid = await helper_functions.get_dag_cid(
         project_id=project_id,
         block_height=block_height,
@@ -608,25 +556,16 @@
     if dag_cid and SHARED_DAG_BLOCKS_CACHE.get(dag_cid, False):
         return SHARED_DAG_BLOCKS_CACHE.get(dag_cid)['data']
 
-<<<<<<< HEAD
-    dag_block = await retrieve_block_data(block_dag_cid=dag_cid, data_flag=1)
-    dag_block = dag_block if dag_block else {}
-    
-=======
     dag_block = await retrieve_block_data(
         block_dag_cid=dag_cid, data_flag=1, ipfs_read_client=ipfs_read_client
     )
     dag_block = dag_block if dag_block else {}
 
->>>>>>> 3982e2a9
     dag_block["dagCid"] = dag_cid
 
     # cache result
     SHARED_DAG_BLOCKS_CACHE[dag_cid] = {'data': dag_block, 'block_height': block_height}
-<<<<<<< HEAD
-    prune_dag_block_cache(cache_size_unit, SHARED_DAG_BLOCKS_CACHE)
-=======
+
     prune_dag_block_cache(cache_size_unit)
->>>>>>> 3982e2a9
 
     return dag_block