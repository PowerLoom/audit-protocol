from eth_utils import keccak
from async_ipfshttpclient.main import ipfs_read_client
from utils import redis_keys
from utils import helper_functions
from utils import dag_utils
from redis import asyncio as aioredis
import json
import logging
import sys
from config import settings
from bloom_filter import BloomFilter
from tenacity import wait_random_exponential, stop_after_attempt, retry
from data_models import ProjectBlockHeightStatus, PendingTransaction

retrieval_utils_logger = logging.getLogger(__name__)
retrieval_utils_logger.setLevel(level=logging.DEBUG)
formatter = logging.Formatter("%(levelname)-8s %(name)-4s %(asctime)s %(msecs)d %(module)s-%(funcName)s: %(message)s")
stdout_handler = logging.StreamHandler(sys.stdout)
stdout_handler.setFormatter(formatter)
stdout_handler.setLevel(logging.DEBUG)
retrieval_utils_logger.addHandler(stdout_handler)

stderr_handler = logging.StreamHandler(sys.stderr)
stderr_handler.setFormatter(formatter)
stderr_handler.setLevel(logging.ERROR)
retrieval_utils_logger.addHandler(stderr_handler)
retrieval_utils_logger.debug("Initialized logger")

SNAPSHOT_STATUS_MAP = {
    "SNAPSHOT_COMMIT_PENDING": 1,
    "TX_ACK_PENDING": 2,
    "TX_CONFIRMATION_PENDING": 3,
    "TX_CONFIRMED": 4
}


async def check_ipfs_pinned(from_height: int, to_height: int):
    """
        - Given the span, check if these blocks exist of IPFS yet
        or if they have to be retrieved through the container
    """
    pass


def check_intersection(span_a, span_b):
    """
        - Given two spans, check the intersection between them
    """

    set_a = set(range(span_a[0], span_a[1] + 1))
    set_b = set(range(span_b[0], span_b[1] + 1))
    overlap = set_a & set_b
    result = float(len(overlap)) / len(set_a)
    result = result * 100
    return result


async def check_overlap(
        from_height: int,
        to_height: int,
        project_id: str,
        reader_redis_conn: aioredis.Redis
):
    """
        - Given a span, check its intersection with other spans and find
        the span which intersects the most.
        - If there is no intersection with any of the spans, the return -1
    """

    # Get the list of all spans
    live_span_key = redis_keys.get_live_spans_key(project_id=project_id, span_id="*")
    span_keys = await reader_redis_conn.keys(pattern=live_span_key)
    retrieval_utils_logger.debug(span_keys)
    # Iterate through each span and check the intersection for each span
    # with the given from_height and to_height
    max_overlap = 0.0
    max_span_id = ""
    each_height_spans = {}
    for span_key in span_keys:
        if isinstance(span_key, bytes):
            span_key = span_key.decode('utf-8')

        out = await reader_redis_conn.get(span_key)
        if out:
            try:
                span_data = json.loads(out.decode('utf-8'))
            except json.JSONDecodeError as jerr:
                retrieval_utils_logger.error(jerr, exc_info=True)
                continue
        else:
            continue

        target_span = (span_data.get('fromHeight'), span_data.get('toHeight'))
        try:
            overlap = check_intersection(span_a=(from_height, to_height), span_b=target_span)
        except Exception as e:
            retrieval_utils_logger.debug("Check intersection function failed.. ")
            retrieval_utils_logger.error(e, exc_info=True)
            overlap = 0.0

        if overlap > max_overlap:
            max_overlap = overlap
            max_span_id = span_key.split(':')[-1]

        # Check overlap for each height:
        current_height = from_height
        while current_height <= to_height:
            if each_height_spans.get(current_height) is None:
                try:
                    overlap = check_intersection(span_a=(current_height, current_height), span_b=target_span)
                except Exception as e:
                    retrieval_utils_logger.debug("Check intersection Failed")
                if overlap == 100.0:
                    each_height_spans[current_height] = span_key.split(':')[-1]
            current_height = current_height + 1

    return max_overlap, max_span_id, each_height_spans


async def get_container_id(
        dag_block_height: int,
        dag_cid: str,
        project_id: str,
        reader_redis_conn: aioredis.Redis
):
    """
        - Given the dag_block_height and dag_cid, get the container_id for the container
        which holds this dag_block
    """

    target_containers = await reader_redis_conn.zrangebyscore(
        name=redis_keys.get_containers_created_key(project_id),
        max=settings.container_height * 2 + dag_block_height + 1,
        min=dag_block_height - settings.container_height * 2 - 1
    )
    container_id = None
    container_data = dict()
    for container_id in target_containers:
        """ Get the data for the container """
        container_id = container_id.decode('utf-8')
        container_data_key = redis_keys.get_container_data_key(container_id)
        out = await reader_redis_conn.hgetall(container_data_key)
        container_data = {k.decode('utf-8'): v.decode('utf-8') for k, v in out.items()}
        bloom_filter_settings = json.loads(container_data['bloomFilterSettings'])
        bloom_object = BloomFilter(**bloom_filter_settings)
        if dag_cid in bloom_object:
            break

    return container_id, container_data


async def check_container_cached(
        container_id: str,
        reader_redis_conn: aioredis.Redis
):
    """
        - Given the container_id check if the data for that container is
        cached on redis
    """

    cached_container_key = redis_keys.get_cached_containers_key(container_id)
    out = await reader_redis_conn.exists(cached_container_key)
    if out is 1:
        return True
    else:
        return False


async def check_containers(
        from_height,
        to_height,
        project_id: str,
        reader_redis_conn: aioredis.Redis,
        each_height_spans: dict

):
    """
        - Given the from_height and to_height, check for each dag_cid, what container is required
        and if that container is cached
    """
    # Get the dag cid's for the span
    out = await reader_redis_conn.zrangebyscore(
        name=redis_keys.get_dag_cids_key(project_id=project_id),
        max=to_height,
        min=from_height,
        withscores=True
    )

    last_pruned_height = await helper_functions.get_last_pruned_height(project_id=project_id,
                                                                       reader_redis_conn=reader_redis_conn)

    containers_required = []
    cached = {}
    for dag_cid, dag_block_height in out:
        dag_cid = dag_cid.decode('utf-8')

        # Check if the dag_cid is beyond the range of max_ipfs_blocks
        if (dag_block_height > last_pruned_height) or (each_height_spans.get(dag_block_height) is not None):
            # The dag block is safe
            continue
        else:
            container_id, container_data = await get_container_id(
                dag_block_height=dag_block_height,
                dag_cid=dag_cid,
                project_id=project_id,
                reader_redis_conn=reader_redis_conn
            )

            containers_required.append({container_id: container_data})
            is_cached = await check_container_cached(container_id, reader_redis_conn=reader_redis_conn)
            cached[container_id] = is_cached

    return containers_required, cached


async def fetch_from_span(
        from_height: int,
        to_height: int,
        span_id: str,
        project_id: str,
        reader_redis_conn: aioredis.Redis
):
    """
        - Given the span_id and the span, fetch blocks in that range, if
        they exist
    """
    live_span_key = redis_keys.get_live_spans_key(span_id=span_id, project_id=project_id)
    span_data = await reader_redis_conn.get(live_span_key)

    if span_data:
        try:
            span_data = json.loads(span_data)
        except json.JSONDecodeError as jerr:
            retrieval_utils_logger.error(jerr, exc_info=True)
            return -1

    current_height = from_height
    blocks = []
    while current_height <= to_height:
        blocks.append(span_data['dag_blocks'][current_height])
        current_height = current_height + 1

    return blocks


async def save_span(
        from_height: int,
        to_height: int,
        project_id: str,
        dag_blocks: dict,
        writer_redis_conn: aioredis.Redis
):
    """
        - Given the span, save it.
        - Important to assign it a timeout to make sure that key disappears after a
        certain time.
    """
    span_data = {
        'fromHeight': from_height,
        'toHeight': to_height,
        'projectId': project_id
    }
    span_id = keccak(text=json.dumps(span_data)).hex()

    span_data.pop('projectId')
    span_data['dag_blocks'] = dag_blocks
    live_span_key = redis_keys.get_live_spans_key(project_id=project_id, span_id=span_id)
    _ = await writer_redis_conn.set(live_span_key, json.dumps(span_data))
    _ = await writer_redis_conn.expire(live_span_key, settings.span_expire_timeout)


async def fetch_blocks(
        from_height: int,
        to_height: int,
        project_id: str,
        data_flag: bool,
        reader_redis_conn: aioredis.Redis
):
    """
        - Given the from_height and to_height fetch the blocks based on whether there are any spans
        that exists or not
    """

    max_overlap, max_span_id, each_height_spans = await check_overlap(
        project_id=project_id,
        from_height=from_height,
        to_height=to_height,
        reader_redis_conn=reader_redis_conn
    )

    current_height = to_height
    dag_blocks = {}
    while current_height >= from_height:
        dag_cid = await helper_functions.get_dag_cid(project_id=project_id, block_height=current_height,
                                                     reader_redis_conn=reader_redis_conn)
        if each_height_spans.get(current_height) is None:
            # not in span (supposed to be a LRU cache of sorts with a moving window as DAG blocks keep piling up)
            dag_cid = await helper_functions.get_dag_cid(project_id=project_id, block_height=current_height,
                                                         reader_redis_conn=reader_redis_conn)
            dag_block = await dag_utils.get_dag_block(dag_cid)
            if data_flag:
                dag_block = await retrieve_block_data(block_dag_cid=dag_cid, data_flag=1)
        else:
            dag_block: list = await fetch_from_span(
                from_height=current_height,
                to_height=current_height,
                span_id=each_height_spans[current_height],
                project_id=project_id,
                reader_redis_conn=reader_redis_conn
            )

        dag_blocks[dag_cid] = dag_block
        current_height = current_height - 1

        # retrieval_utils_logger.debug(dag_blocks)

    return dag_blocks


# BLOCK_STATUS_SNAPSHOT_COMMIT_PENDING = 1
# TX_ACK_PENDING=2
# TX_CONFIRMATION_PENDING = 3,
# TX_CONFIRMED=4,

async def retrieve_block_status(
        project_id: str,
        project_block_height: int,  # supplying 0 indicates finalized height of project should be fetched separately
        block_height: int,
        reader_redis_conn: aioredis.Redis,
        writer_redis_conn: aioredis.Redis
) -> ProjectBlockHeightStatus:
    block_status = ProjectBlockHeightStatus(
        project_id=project_id,
        block_height=block_height,
    )
    if project_block_height == 0:
        project_block_height = await helper_functions.get_block_height(
            project_id=project_id,
            reader_redis_conn=reader_redis_conn
        )
    if block_height > project_block_height:
        """This means the queried blockHeight is not yet finalized. """
        """ Access the payloadCId at block_height """
        project_payload_cids_key_zset = redis_keys.get_payload_cids_key(project_id)
        r = await reader_redis_conn.zrangebyscore(
            name=project_payload_cids_key_zset,
            min=block_height,
            max=block_height,
            withscores=False
        )
        if len(r) == 0:
            return block_status
        payload_cid = r[0].decode('utf-8')

        project_pending_txns_key_zset = redis_keys.get_pending_transactions_key(project_id)
        pending_txs = await reader_redis_conn.zrangebyscore(
            name=project_pending_txns_key_zset,
            min=block_height,
            max=block_height,
            withscores=False
        )
        if len(pending_txs) == 0:
            block_status.status = SNAPSHOT_STATUS_MAP['TX_ACK_PENDING']
            return block_status
        
        all_empty_txhash = True
        for tx in pending_txs:
            pending_txn = PendingTransaction.parse_raw(tx)
            # itrate until we find a entry with txHash
            if pending_txn.txHash == None or pending_txn.txHash == "":
                continue
            
            # set this false, when atleast one txHash exist
            all_empty_txhash = False
            
            # check if tx is confirmed
            if pending_txn.lastTouchedBlock == -1:
<<<<<<< HEAD
                block_status.tx_hash = tx.get("txHash")
=======
                block_status.tx_hash = pending_txn.txHash
>>>>>>> 00aff69e
                block_status.status = SNAPSHOT_STATUS_MAP['TX_CONFIRMED']
                block_status.payload_cid = payload_cid
                return

        # if all the entry had empty txHash
        if all_empty_txhash:
            block_status.status = SNAPSHOT_STATUS_MAP['TX_ACK_PENDING']
            return block_status
        
        # if txHash was there but none with lastTouchedBlock == -1 then take latest pending tx
        block_status.payload_cid = payload_cid
        pending_txn = PendingTransaction.parse_raw(pending_txs[0])
        block_status.tx_hash = pending_txn.txHash
        block_status.status = SNAPSHOT_STATUS_MAP['TX_CONFIRMATION_PENDING']

    else:
        """ Access the DAG CID at block_height """
        project_payload_cids_key_zset = redis_keys.get_dag_cids_key(project_id)
        r = await reader_redis_conn.zrangebyscore(
            name=project_payload_cids_key_zset,
            min=block_height,
            max=block_height,
            withscores=False
        )
        if len(r) == 0:
            #This scenario can happen when a project's blockHeight is pushed ahead
            # and current height is not present in the project DAG.
            return None
        dag_cid = r[0].decode('utf-8')

        block = await retrieve_block_data(dag_cid, writer_redis_conn=writer_redis_conn, data_flag=0)
        block_status.payload_cid = block['data']['cid']['/']
        block_status.tx_hash = block['txHash']
        block_status.status = SNAPSHOT_STATUS_MAP['TX_CONFIRMED']
    return block_status


# TODO: refactor function or introduce an enum/pydantic model against data_flag param for readability/maintainability
# passing ints against a flag is terrible coding practice
@retry(
    reraise=True,
    wait=wait_random_exponential(multiplier=1, max=30),
    stop=stop_after_attempt(3),
)
async def retrieve_block_data(block_dag_cid, writer_redis_conn=None, data_flag=0):
    """
        A function which will get dag block from ipfs and also increment its hits
        Args:
            block_dag_cid:str - The cid of the dag block that needs to be retrieved
            writer_redis_conn: redis.Redis - To increase hitcount to dag cid, do not pass args if caching is not desired
            data_flag:int - This is a flag which can take three values:
                0 - Return only the dag block and not its payload data
                1 - Return the dag block along with its payload data
                2 - Return only the payload data
    """

    assert data_flag in range(0, 3), \
        f"The value of data: {data_flag} is invalid. It can take values: 0, 1 or 2"

    """ TODO: Increment hits on block, to be used for some caching purpose """
    # block_dag_hits_key = redis_keys.get_hits_dag_block_key()
    # if writer_redis_conn:
    #     r = await writer_redis_conn.zincrby(block_dag_hits_key, 1.0, block_dag_cid)
    #     retrieval_utils_logger.debug("Block hit for: ")
    #     retrieval_utils_logger.debug(block_dag_cid)
    #     retrieval_utils_logger.debug(r)

    """ Retrieve the DAG block from ipfs """
    _block = await ipfs_read_client.dag.get(block_dag_cid)
    block = _block.as_json()
    # block = preprocess_dag(block)
    if data_flag == 0:
        return block

    payload = dict()

    """ Get the payload Data """
    payload_data = await ipfs_read_client.cat(block['data']['cid']['/'])
    payload_data = json.loads(payload_data)
    payload['payload'] = payload_data
    payload['cid'] = block['data']['cid']['/']

    if data_flag == 1:
        block['data'] = payload
        return block

    if data_flag == 2:
        return payload

async def retrieve_payload_cid(project_id: str, block_height: int,reader_redis_conn=None):
    """
        - Given a projectId and block_height, get its payloadCID from redis
    """
    project_payload_cids_key_zset = redis_keys.get_payload_cids_key(project_id)
    payload_cid = ""
    if reader_redis_conn:
        r = await reader_redis_conn.zrangebyscore(
            name=project_payload_cids_key_zset,
            min=block_height,
            max=block_height,
            withscores=False
        )
        if len(r) == 0:
            return payload_cid
        payload_cid = r[0].decode('utf-8')
    return payload_cid


async def retrieve_payload_data(payload_cid, writer_redis_conn=None):
    """
        - Given a payload_cid, get its data from ipfs, at the same time increase its hit
    """
    #payload_key = redis_keys.get_hits_payload_data_key()
    #if writer_redis_conn:
        #r = await writer_redis_conn.zincrby(payload_key, 1.0, payload_cid)
        #retrieval_utils_logger.debug("Payload Data hit for: ")
        #retrieval_utils_logger.debug(payload_cid)

    """ Get the payload Data from ipfs """
    _payload_data = await ipfs_read_client.cat(payload_cid)
    if not _payload_data:
        return None

    if isinstance(_payload_data, str):
        payload_data = _payload_data
    else:
        payload_data = payload_data.decode('utf-8')

    return payload_data


async def get_blocks_from_container(container_id, dag_cids: list):
    """
        Given the dag_cids, get those dag block from the given container
    """
    pass


### SHARED IN-MEMORY CACHE FOR DAG BLOCK DATA ####
### INCLUDES PAYLOAD DATA ########################
SHARED_DAG_BLOCKS_CACHE = {}

<<<<<<< HEAD
def prune_dag_block_cache(cache_size_unit, shared_cache):
    cache_size_unit = cache_size_unit if cache_size_unit and isinstance(cache_size_unit, int) else 180
    
=======
def prune_dag_block_cache(cache_size_unit):
    cache_size_unit = cache_size_unit if cache_size_unit and isinstance(cache_size_unit, int) else 180
        
    # export shared cache as global variable | python-design: https://bugs.python.org/issue9049
    global SHARED_DAG_BLOCKS_CACHE

>>>>>>> 00aff69e
    # only prune when size of cache greater than cache_size_unit * 5
    if len(SHARED_DAG_BLOCKS_CACHE) <= cache_size_unit * 5:
        return

    # prune to make size of dict cache_size * 4
    pruning_length = cache_size_unit * 4
    # sort dict
    ordered_items = sorted(SHARED_DAG_BLOCKS_CACHE.items(), key=lambda item: item[1]['block_height'])
    # prune result list and make it a dict again
    SHARED_DAG_BLOCKS_CACHE = dict(ordered_items[:pruning_length])

async def get_dag_block_by_height(project_id, block_height, reader_redis_conn: aioredis.Redis, cache_size_unit):
    dag_block = {}

    dag_cid = await helper_functions.get_dag_cid(
        project_id=project_id,
        block_height=block_height,
        reader_redis_conn=reader_redis_conn
    )
    if not dag_cid:
        return {}

    # use cache if available
    if dag_cid and SHARED_DAG_BLOCKS_CACHE.get(dag_cid, False):
        return SHARED_DAG_BLOCKS_CACHE.get(dag_cid)['data']

    dag_block = await retrieve_block_data(block_dag_cid=dag_cid, data_flag=1)
    dag_block = dag_block if dag_block else {}
    
    dag_block["dagCid"] = dag_cid

    # cache result
    SHARED_DAG_BLOCKS_CACHE[dag_cid] = {'data': dag_block, 'block_height': block_height}
    prune_dag_block_cache(cache_size_unit)

    return dag_block<|MERGE_RESOLUTION|>--- conflicted
+++ resolved
@@ -375,11 +375,7 @@
             
             # check if tx is confirmed
             if pending_txn.lastTouchedBlock == -1:
-<<<<<<< HEAD
-                block_status.tx_hash = tx.get("txHash")
-=======
                 block_status.tx_hash = pending_txn.txHash
->>>>>>> 00aff69e
                 block_status.status = SNAPSHOT_STATUS_MAP['TX_CONFIRMED']
                 block_status.payload_cid = payload_cid
                 return
@@ -522,18 +518,12 @@
 ### INCLUDES PAYLOAD DATA ########################
 SHARED_DAG_BLOCKS_CACHE = {}
 
-<<<<<<< HEAD
-def prune_dag_block_cache(cache_size_unit, shared_cache):
-    cache_size_unit = cache_size_unit if cache_size_unit and isinstance(cache_size_unit, int) else 180
-    
-=======
 def prune_dag_block_cache(cache_size_unit):
     cache_size_unit = cache_size_unit if cache_size_unit and isinstance(cache_size_unit, int) else 180
         
     # export shared cache as global variable | python-design: https://bugs.python.org/issue9049
     global SHARED_DAG_BLOCKS_CACHE
 
->>>>>>> 00aff69e
     # only prune when size of cache greater than cache_size_unit * 5
     if len(SHARED_DAG_BLOCKS_CACHE) <= cache_size_unit * 5:
         return
