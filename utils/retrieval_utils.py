--- conflicted
+++ resolved
@@ -280,32 +280,14 @@
     while current_height >= from_height:
         dag_cid = await helper_functions.get_dag_cid(project_id=project_id, block_height=current_height,
                                                      reader_redis_conn=reader_redis_conn)
-<<<<<<< HEAD
-        if each_height_spans.get(current_height) is None:
-            # not in span (supposed to be a LRU cache of sorts with a moving window as DAG blocks keep piling up)
-            dag_cid = await helper_functions.get_dag_cid(project_id=project_id, block_height=current_height,
-                                                         reader_redis_conn=reader_redis_conn)
-            dag_block = await dag_utils.get_dag_block(dag_cid, project_id)
-            if data_flag:
-                dag_block = await retrieve_block_data(block_dag_cid=dag_cid, project_id=project_id, data_flag=1)
-        else:
-            dag_block: list = await fetch_from_span(
-                from_height=current_height,
-                to_height=current_height,
-                span_id=each_height_spans[current_height],
-                project_id=project_id,
-                reader_redis_conn=reader_redis_conn
-            )
-
-        dag_blocks[dag_cid] = dag_block
-=======
         fetch_data_flag = 0 # Get only the DAG Block
         if data_flag:
             fetch_data_flag = 1 # Get DAG Block with data
-        dag_block = await retrieve_block_data(block_dag_cid=dag_cid, data_flag=fetch_data_flag, ipfs_read_client=ipfs_read_client)
+        dag_block = await retrieve_block_data(
+            block_dag_cid=dag_cid, data_flag=fetch_data_flag,
+            project_id=project_id, ipfs_read_client=ipfs_read_client)
         dag_block['dagCid'] = dag_cid
         dag_blocks.append(dag_block)
->>>>>>> 3982e2a9
         current_height = current_height - 1
 
     return dag_blocks
@@ -402,16 +384,13 @@
             return None
         dag_cid = r[0].decode('utf-8')
 
-<<<<<<< HEAD
-        block = await retrieve_block_data(dag_cid, project_id=project_id, writer_redis_conn=writer_redis_conn, data_flag=0)
-=======
         block = await retrieve_block_data(
             block_dag_cid=dag_cid,
+            project_id=project_id,
             ipfs_read_client=ipfs_read_client,
             writer_redis_conn=writer_redis_conn,
             data_flag=0
         )
->>>>>>> 3982e2a9
         block_status.payload_cid = block['data']['cid']['/']
         block_status.tx_hash = block['txHash']
         block_status.status = SNAPSHOT_STATUS_MAP['TX_CONFIRMED']
@@ -425,16 +404,13 @@
     wait=wait_random_exponential(multiplier=1, max=30),
     stop=stop_after_attempt(3),
 )
-<<<<<<< HEAD
-async def retrieve_block_data(block_dag_cid, project_id, writer_redis_conn=None, data_flag=0):
-=======
 async def retrieve_block_data(
-        block_dag_cid,
+        block_dag_cid:str,
+        project_id:str,
         ipfs_read_client: AsyncIPFSClient,
         writer_redis_conn=None,
         data_flag=0
 ):
->>>>>>> 3982e2a9
     """
         A function which will get dag block from ipfs and also increment its hits
         Args:
@@ -457,25 +433,13 @@
     #     retrieval_utils_logger.debug(block_dag_cid)
     #     retrieval_utils_logger.debug(r)
 
-<<<<<<< HEAD
-    """ Retrieve the DAG block """
-    block = await get_dag_block(block_dag_cid, project_id)
-=======
-    """ Retrieve the DAG block from ipfs """
-    _block = await ipfs_read_client.dag.get(block_dag_cid)
-    block = _block.as_json()
-    # block = preprocess_dag(block)
->>>>>>> 3982e2a9
+    block = await get_dag_block(block_dag_cid, project_id, ipfs_read_client=ipfs_read_client)
     if data_flag == 0:
         return block
     payload = dict()
-
     """ Get the payload Data """
-<<<<<<< HEAD
     payload_data = await retrieve_payload_data(block['data']['cid']['/'], project_id)
-=======
-    payload_data = await ipfs_read_client.cat(block['data']['cid']['/'])
->>>>>>> 3982e2a9
+
     payload_data = json.loads(payload_data)
     payload['payload'] = payload_data
     payload['cid'] = block['data']['cid']['/']
@@ -506,19 +470,16 @@
     return payload_cid
 
 
-<<<<<<< HEAD
-async def retrieve_payload_data(payload_cid:str, project_id:str=None, writer_redis_conn=None):
-=======
 # TODO: find all vestigal parameters that once upon a time
 #       1. expected a redis connection injection
 #       2. the injection decorator has been removed
 #       3. as well as the code block that needed a redis connection is gone
 async def retrieve_payload_data(
         payload_cid,
-        ipfs_read_client: AsyncIPFSClient,
+        project_id:str=None,
+        ipfs_read_client: AsyncIPFSClient=None,
         writer_redis_conn=None
 ):
->>>>>>> 3982e2a9
     """
         - Given a payload_cid, get its data from ipfs, at the same time increase its hit
     """
@@ -532,54 +493,10 @@
         payload_data = read_text_file(settings.local_cache_path + "/" + project_id + "/"+ payload_cid + ".json", None )
     if payload_data is None:
         # Get the payload Data from ipfs
-        _payload_data = await ipfs_client.cat(payload_cid)
+        _payload_data = await ipfs_read_client.cat(payload_cid)
         payload_data = _payload_data.decode('utf-8')
 
-<<<<<<< HEAD
     return payload_data
-
-async def get_dag_block_by_height(project_id, block_height, reader_redis_conn: aioredis.Redis, cache_size_unit):
-=======
-    """ Get the payload Data from ipfs """
-    _payload_data = await ipfs_read_client.cat(payload_cid)
-    if not _payload_data:
-        return None
-
-    if isinstance(_payload_data, str):
-        payload_data = _payload_data
-    else:
-        payload_data = _payload_data.decode('utf-8')
-
-    return payload_data
-
-
-async def get_blocks_from_container(container_id, dag_cids: list):
-    """
-        Given the dag_cids, get those dag block from the given container
-    """
-    pass
-
-
-### SHARED IN-MEMORY CACHE FOR DAG BLOCK DATA ####
-### INCLUDES PAYLOAD DATA ########################
-SHARED_DAG_BLOCKS_CACHE = {}
-
-def prune_dag_block_cache(cache_size_unit):
-    cache_size_unit = cache_size_unit if cache_size_unit and isinstance(cache_size_unit, int) else 180
-
-    # export shared cache as global variable | python-design: https://bugs.python.org/issue9049
-    global SHARED_DAG_BLOCKS_CACHE
-
-    # only prune when size of cache greater than cache_size_unit * 5
-    if len(SHARED_DAG_BLOCKS_CACHE) <= cache_size_unit * 5:
-        return
-
-    # prune to make size of dict cache_size * 4
-    pruning_length = cache_size_unit * 4
-    # sort dict
-    ordered_items = sorted(SHARED_DAG_BLOCKS_CACHE.items(), key=lambda item: item[1]['block_height'])
-    # prune result list and make it a dict again
-    SHARED_DAG_BLOCKS_CACHE = dict(ordered_items[:pruning_length])
 
 async def get_dag_block_by_height(
         project_id, block_height,
@@ -587,7 +504,6 @@
         ipfs_read_client: AsyncIPFSClient,
         cache_size_unit
 ):
->>>>>>> 3982e2a9
     dag_block = {}
 
     dag_cid = await helper_functions.get_dag_cid(
@@ -598,17 +514,11 @@
     if not dag_cid:
         return {}
 
-<<<<<<< HEAD
-    dag_block = await retrieve_block_data(block_dag_cid=dag_cid, project_id=project_id,data_flag=1)
-=======
-    # use cache if available
-    if dag_cid and SHARED_DAG_BLOCKS_CACHE.get(dag_cid, False):
-        return SHARED_DAG_BLOCKS_CACHE.get(dag_cid)['data']
-
     dag_block = await retrieve_block_data(
-        block_dag_cid=dag_cid, data_flag=1, ipfs_read_client=ipfs_read_client
-    )
->>>>>>> 3982e2a9
+        block_dag_cid=dag_cid, project_id=project_id,data_flag=1,
+        ipfs_read_client=ipfs_read_client
+        )
+
     dag_block = dag_block if dag_block else {}
     dag_block["dagCid"] = dag_cid
 
