from httpx import AsyncClient, Timeout, Limits
from utils.retrieval_utils import retrieve_payload_data, retrieve_block_status
from data_models import uniswapDailyStatsSnapshotZset
from utils import redis_keys
from utils.redis_conn import RedisPool
from utils import helper_functions
from async_ipfshttpclient.main import AsyncIPFSClient
from redis import asyncio as aioredis
import asyncio
import json
import logging.config
import sys
<<<<<<< HEAD
=======

>>>>>>> 3982e2a9

logger = logging.getLogger(__name__)
logger.setLevel(logging.DEBUG)
formatter = logging.Formatter("%(levelname)-8s %(name)-4s %(asctime)s %(msecs)d %(module)s-%(funcName)s: %(message)s")
stdout_handler = logging.StreamHandler(sys.stdout)
stdout_handler.setFormatter(formatter)
stdout_handler.setLevel(logging.DEBUG)
logger.addHandler(stdout_handler)

stderr_handler = logging.StreamHandler(sys.stderr)
stderr_handler.setFormatter(formatter)
stderr_handler.setLevel(logging.ERROR)
logger.addHandler(stderr_handler)
logger.debug("Initialized logger")


def get_nearest_v2_pair_summary_snapshot(list_of_zset_entries, exact_score):
    """
    Get the nearest entry in the zset.
    """
    nearest_score = 0
    nearest_value = ""
    for value, score in list_of_zset_entries:
        score = int(score)
        value = value.decode("utf-8")
        if int(score) == exact_score:
            return value

        elif abs(score - exact_score) < abs(nearest_score - exact_score):
            nearest_score = score
            nearest_value = value

    return nearest_value


def v2_pair_data_unpack(prop):
    prop = prop.replace("US$", "")
    prop = prop.replace(",", "")
    return int(prop)


def link_contract_objs_of_v2_pairs_snapshot(recent_v2_pairs_snapshot, old_v2_pairs_snapshot):
    linked_contract_snapshot = {}
    for new_contract_obj in recent_v2_pairs_snapshot:
        linked_contract_snapshot[new_contract_obj["contractAddress"]] = {
            "recent": new_contract_obj
        }

        for old_contract_obj in old_v2_pairs_snapshot:
            if new_contract_obj["contractAddress"] == old_contract_obj["contractAddress"]:
                linked_contract_snapshot[new_contract_obj["contractAddress"]]["old"] = old_contract_obj

    return linked_contract_snapshot


async def v2_pairs_daily_stats_snapshotter(
        async_httpx_client: AsyncClient,
        ipfs_read_client,
        redis_conn: aioredis.Redis
):
    try:
        # latest snapshot of v2 pair summary
        latest_pair_summary_snapshot = await redis_conn.zrevrange(
            name=redis_keys.get_uniswap_pair_snapshot_summary_zset(),
            start=0,
            end=0,
            withscores=True
        )
        if len(latest_pair_summary_snapshot) < 1:
            logger.debug("Pairs Summary snapshot zset is empty, sleeping till first snapshot is added")
            return
        latest_pair_summary_payload, latest_pair_summary_block_height = latest_pair_summary_snapshot[0]
        latest_pair_summary_payload = json.loads(latest_pair_summary_payload.decode("utf-8"))
        latest_pair_summary_payload_cid = latest_pair_summary_payload.get('cid')
        latest_pair_summary_block_height = int(latest_pair_summary_block_height)

        # latest snapshot of v2 pair daily stats
        pair_daily_stats_latest_snapshot = await redis_conn.zrevrange(
            name=redis_keys.get_uniswap_pair_daily_stats_snapshot_zset(),
            start=0,
            end=0,
            withscores=True
        )
        # parse height or set it to 0
        pair_daily_stats_latest_block_height = 0
        if len(pair_daily_stats_latest_snapshot) > 0:
            _, pair_daily_stats_latest_block_height = pair_daily_stats_latest_snapshot[0]
            pair_daily_stats_latest_block_height = int(pair_daily_stats_latest_block_height)

        # if current hieght of pair snapshot is greater than height of pair daily stats
        if latest_pair_summary_block_height > pair_daily_stats_latest_block_height:
            latest_pair_summary_timestamp = await redis_conn.zscore(
                name=redis_keys.get_uniswap_pair_snapshot_timestamp_zset(),
                value=latest_pair_summary_payload_cid
            )
            if not latest_pair_summary_timestamp:
                logger.error(
                    "Error pairs summary timestamp zset doesn't have any entry for payloadCID: %s",
                    latest_pair_summary_payload_cid)
                return

            latest_pair_summary_timestamp_payload_cid = latest_pair_summary_payload_cid
            latest_pair_summary_timestamp = int(latest_pair_summary_timestamp)

            # evaluate 24h old timestamp
            pair_summary_timestamp_24h = latest_pair_summary_timestamp - 60 * 60 * 24
            list_of_zset_entries = await redis_conn.zrangebyscore(
                name=redis_keys.get_uniswap_pair_snapshot_timestamp_zset(),
                min=pair_summary_timestamp_24h - 60 * 30,  # 24h_timestap - 30min
                max=pair_summary_timestamp_24h + 60 * 30,  # 24h_timestap + 30min
                withscores=True
            )

            # get exact 24h old payload CID or nearest one
            pair_snapshot_payload_cid_24h = get_nearest_v2_pair_summary_snapshot(
                list_of_zset_entries, pair_summary_timestamp_24h
            )

            if pair_snapshot_payload_cid_24h == "":
                logger.debug(
                    "Pairs summary snapshots don't have enough data to get 24h old entry, so taking oldest available entry")
                last_entry_of_summary_snapshot = await redis_conn.zrange(
                    name=redis_keys.get_uniswap_pair_snapshot_timestamp_zset(),
                    start=0,
                    end=0,
                    withscores=True
                )
                if len(last_entry_of_summary_snapshot) < 1:
                    logger.debug("Pairs summary snapshots don't have any entry")
                    return

                pair_snapshot_payload_cid_24h, _ = last_entry_of_summary_snapshot[0]
                pair_snapshot_payload_cid_24h = pair_snapshot_payload_cid_24h.decode("utf-8")

            # fetch current and 24h old snapshot payload
            dag_block_latest, dag_block_24h = await asyncio.gather(
<<<<<<< HEAD
                retrieve_payload_data(latest_pair_summary_timestamp_payloadCID),
                retrieve_payload_data(pair_snapshot_payloadCID_24h)
=======
                retrieve_payload_data(latest_pair_summary_timestamp_payload_cid, ipfs_read_client),
                retrieve_payload_data(pair_snapshot_payload_cid_24h, ipfs_read_client),
                return_exceptions=True
>>>>>>> 3982e2a9
            )
            # FIXME: should be a much cleaner way to load json from returned result
            dag_block_latest = json.loads(dag_block_latest).get("data", None) if \
                not isinstance(dag_block_latest, BaseException) else None
            dag_block_24h = json.loads(dag_block_24h).get("data", None) if \
                not isinstance(dag_block_24h, BaseException) else None

            # link each contract obj for current and old snapshot
            linked_contracts_snapshot = link_contract_objs_of_v2_pairs_snapshot(dag_block_latest, dag_block_24h)

            # parse common block height from v2 pair summary snapshot (no need validate height across pairs in snapshot)
            common_blockheight_reached = dag_block_latest[0].get("block_height", None)
            if not common_blockheight_reached:
                logger.error("Error pairs daily stats snapshotter can't get common block height")
                return

            # evalute change in current and old snapshot values for each contract seperately
            daily_stats_contracts = []
            for addr, contract_obj in linked_contracts_snapshot.items():
                # init daily stats snapshot
                daily_stats = {
                    "contract": addr,
                    "volume24": {"currentValue": 0, "previousValue": 0, "change": 0},
                    "tvl": {"currentValue": 0, "previousValue": 0, "change": 0},
                    "fees24": {"currentValue": 0, "previousValue": 0, "change": 0},
                    "block_height": 0,
                    "block_timestamp": 0
                }

                daily_stats["volume24"]["currentValue"] += v2_pair_data_unpack(contract_obj["recent"]["volume_24h"])
                daily_stats["volume24"]["previousValue"] += v2_pair_data_unpack(contract_obj["old"]["volume_24h"])

                daily_stats["tvl"]["currentValue"] += v2_pair_data_unpack(contract_obj["recent"]["liquidity"])
                daily_stats["tvl"]["previousValue"] += v2_pair_data_unpack(contract_obj["old"]["liquidity"])

                daily_stats["fees24"]["currentValue"] += v2_pair_data_unpack(contract_obj["recent"]["fees_24h"])
                daily_stats["fees24"]["previousValue"] += v2_pair_data_unpack(contract_obj["old"]["fees_24h"])

                # calculate percentage change
                if daily_stats["volume24"]["previousValue"] != 0:
                    daily_stats["volume24"]["change"] = daily_stats["volume24"]["currentValue"] - \
                                                        daily_stats["volume24"]["previousValue"]
                    daily_stats["volume24"]["change"] = daily_stats["volume24"]["change"] / daily_stats["volume24"][
                        "previousValue"] * 100

                if daily_stats["tvl"]["previousValue"] != 0:
                    daily_stats["tvl"]["change"] = daily_stats["tvl"]["currentValue"] - daily_stats["tvl"][
                        "previousValue"]
                    daily_stats["tvl"]["change"] = daily_stats["tvl"]["change"] / daily_stats["tvl"][
                        "previousValue"] * 100

                if daily_stats["fees24"]["previousValue"] != 0:
                    daily_stats["fees24"]["change"] = daily_stats["fees24"]["currentValue"] - daily_stats["fees24"][
                        "previousValue"]
                    daily_stats["fees24"]["change"] = daily_stats["fees24"]["change"] / daily_stats["fees24"][
                        "previousValue"] * 100

                daily_stats["block_height"] = contract_obj["recent"]["block_height"]
                daily_stats["block_timestamp"] = contract_obj["recent"]["block_timestamp"]

                daily_stats_contracts.append(daily_stats)

        else:
<<<<<<< HEAD
            logger.debug(f"Pair summary & daily stats snapshots are already in sync with block height")
=======
            logger.debug("Pair summary & daily stats snapshots are already in sync with block height")
>>>>>>> 3982e2a9
            return

        wait_for_snapshot_project_new_commit = False
        if daily_stats_contracts:
            summarized_payload = {'data': daily_stats_contracts}
            tentative_audit_project_block_height = await redis_conn.get(redis_keys.get_tentative_block_height_key(
                project_id=redis_keys.get_uniswap_pairs_v2_daily_snapshot_project_id()
            ))
            tentative_audit_project_block_height  = int(tentative_audit_project_block_height) if tentative_audit_project_block_height else 0
            logger.debug('Sending pairs daily stats payload to audit protocol')
            # send to audit protocol for snapshot to be committed
            try:
                response = await helper_functions.commit_payload(
                    project_id=redis_keys.get_uniswap_pairs_v2_daily_snapshot_project_id(),
                    report_payload=summarized_payload,
                    session=async_httpx_client,
                    skipAnchorProof=False
                )
            except Exception as exc:
                logger.error(
                    'Error while committing pairs daily stats snapshot to audit protocol. '
                    'Exception: %s', exc
                )
            else:
                if 'message' in response.keys():
                    logger.error(
                        'Error while committing pairs daily stats snapshot to audit protocol. '
                        'Response status code and other information: %s', response
                    )
                else:
                    wait_for_snapshot_project_new_commit = True
                    updated_audit_project_block_height = tentative_audit_project_block_height + 1

        if wait_for_snapshot_project_new_commit:
            wait_cycles = 0
            while True:
                # introduce a break condition if something goes wrong and snapshot daily stats does not move ahead
                wait_cycles += 1
                # Wait for 60 seconds after which move ahead as something must have has gone wrong with snapshot daily stats submission
                if wait_cycles > 4:
                    logger.debug(
                        "Waited for %s cycles, daily stats project has not moved ahead. Stopped waiting to "
                        "retry in next cycle.", wait_cycles
                    )
                    break
                logger.debug('Waiting for 10 seconds to check if latest v2 pairs daily stats snapshot was committed...')
                await asyncio.sleep(10)

                block_status = await retrieve_block_status(
                    project_id=redis_keys.get_uniswap_pairs_v2_daily_snapshot_project_id(),
                    project_block_height=0,
                    block_height=updated_audit_project_block_height,
                    reader_redis_conn=redis_conn,
                    writer_redis_conn=redis_conn,
                    ipfs_read_client=ipfs_read_client
                )
                if block_status.status < 3:
                    continue
                logger.debug(
                    'Audit project height against pairs daily stats snapshot is %s | Moved from %s',
                    updated_audit_project_block_height, tentative_audit_project_block_height
                )

                snapshot_zset_entry = uniswapDailyStatsSnapshotZset(
                    cid=block_status.payload_cid,
                    txHash=block_status.tx_hash,
                    txStatus=block_status.status,
                    dagHeight=updated_audit_project_block_height
                )

                # store in snapshots zset
                await asyncio.gather(
                    redis_conn.zadd(
                        name=redis_keys.get_uniswap_pair_daily_stats_snapshot_zset(),
                        mapping={snapshot_zset_entry.json(): common_blockheight_reached}),
                    redis_conn.set(
                        name=redis_keys.get_uniswap_pair_daily_stats_payload_at_blockheight(common_blockheight_reached),
                        value=json.dumps(summarized_payload),
                        ex=1800  # TTL of 30 minutes?
                    )
                )

                # prune zset
                block_height_zset_len = await redis_conn.zcard(
                    name=redis_keys.get_uniswap_pair_daily_stats_snapshot_zset())

                if block_height_zset_len > 20:
                    _ = await redis_conn.zremrangebyrank(
                        name=redis_keys.get_uniswap_pair_daily_stats_snapshot_zset(),
                        min=0,
                        max=-1 * (block_height_zset_len - 20) + 1
                    )
                    logger.debug('Pruned pairs daily stats CID zset by %s elements', _)

                logger.debug('V2 pairs daily stats snapshot updated...')
                break
        return ""

    except Exception as exc:
        logger.error("Error at pair data: %s", exc, exc_info=True)


if __name__ == '__main__':
    # loop = asyncio.get_event_loop()
    # data = loop.run_until_complete(
    #     v2_pairs_daily_stats_snapshotter()
    # )

    # print(f"\n\n{data}\n")
    pass<|MERGE_RESOLUTION|>--- conflicted
+++ resolved
@@ -10,10 +10,6 @@
 import json
 import logging.config
 import sys
-<<<<<<< HEAD
-=======
-
->>>>>>> 3982e2a9
 
 logger = logging.getLogger(__name__)
 logger.setLevel(logging.DEBUG)
@@ -150,14 +146,9 @@
 
             # fetch current and 24h old snapshot payload
             dag_block_latest, dag_block_24h = await asyncio.gather(
-<<<<<<< HEAD
-                retrieve_payload_data(latest_pair_summary_timestamp_payloadCID),
-                retrieve_payload_data(pair_snapshot_payloadCID_24h)
-=======
                 retrieve_payload_data(latest_pair_summary_timestamp_payload_cid, ipfs_read_client),
                 retrieve_payload_data(pair_snapshot_payload_cid_24h, ipfs_read_client),
                 return_exceptions=True
->>>>>>> 3982e2a9
             )
             # FIXME: should be a much cleaner way to load json from returned result
             dag_block_latest = json.loads(dag_block_latest).get("data", None) if \
@@ -221,11 +212,7 @@
                 daily_stats_contracts.append(daily_stats)
 
         else:
-<<<<<<< HEAD
-            logger.debug(f"Pair summary & daily stats snapshots are already in sync with block height")
-=======
             logger.debug("Pair summary & daily stats snapshots are already in sync with block height")
->>>>>>> 3982e2a9
             return
 
         wait_for_snapshot_project_new_commit = False
