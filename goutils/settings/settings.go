--- conflicted
+++ resolved
@@ -44,14 +44,11 @@
 	PruningVerification          bool          `json:"pruning_verification"`
 }
 
-<<<<<<< HEAD
-=======
 type TokenAggregatorSettings_ struct {
 	Port            int `json:"port"`
 	RunIntervalSecs int `json:"run_interval_secs"`
 }
 
->>>>>>> 3982e2a9
 // TODO: Move settings into a common package to be used by all go services under audit-protocol.
 type SettingsObj struct {
 	Host            string `json:"host"`
@@ -157,15 +154,10 @@
 		RateLimiter     *RateLimiter_ `json:"rate_limit,omitempty"`
 		UploadURLSuffix string        `json:"upload_url_suffix"`
 	} `json:"web3_storage"`
-<<<<<<< HEAD
-	DagVerifierSettings    _DagVerifierSettings_    `json:"dag_verifier"`
-	PruningServiceSettings *PruningServiceSettings_ `json:"pruning"`
-	PayloadCachePath       string                   `json:"local_cache_path"`
-=======
 	DagVerifierSettings     _DagVerifierSettings_    `json:"dag_verifier"`
 	PruningServiceSettings  *PruningServiceSettings_ `json:"pruning"`
+	PayloadCachePath        string                   `json:"local_cache_path"`
 	TokenAggregatorSettings TokenAggregatorSettings_ `json:"token_aggregator"`
->>>>>>> 3982e2a9
 }
 
 func ParseSettings(settingsFile string) *SettingsObj {
