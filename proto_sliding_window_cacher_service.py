--- conflicted
+++ resolved
@@ -52,39 +52,10 @@
 
     current_height = tail
     head_block = await retrieval_utils.get_dag_block_by_height(
-<<<<<<< HEAD
-        project_id=project_id, block_height=head, 
-        reader_redis_conn=redis_conn, cache_size_unit=len(registered_projects)/2
-    )
-    present_ts = int(head_block['timestamp'])
-    while current_height < head:
-        dag_block = await retrieval_utils.get_dag_block_by_height(
-            project_id=project_id, block_height=current_height, 
-            reader_redis_conn=redis_conn, cache_size_unit=len(registered_projects)/2
-        )
-        if present_ts - dag_block['timestamp'] <= time_period_ts:
-            sliding_cacher_logger.debug(f"Found tail after traversing {abs(current_height - tail)} blocks for projectId: {project_id}:{time_period_ts}")
-            return current_height
-        current_height += 1
-    
-    sliding_cacher_logger.error(f"Could not find tail for projectId:{project_id}")
-    return None
-
-
-async def find_tail(head: int, project_id: str, time_period_ts: int, registered_projects, redis_conn: aioredis.Redis):
-    sliding_cacher_logger.debug(f"Seeking tail for the first time | projectId: {project_id}:{time_period_ts}")
-    current_height = 1
-    head_block = await retrieval_utils.get_dag_block_by_height(
-        project_id=project_id, block_height=head, 
-        reader_redis_conn=redis_conn, cache_size_unit=len(registered_projects)/2
-    )
-    present_ts = int(head_block['timestamp'])
-=======
             project_id=project_id, block_height=head,
             reader_redis_conn=redis_conn, cache_size_unit=len(registered_projects)/2
         )
     present_ts = head_block['data']['payload']['timestamp']
->>>>>>> 5e411e0b
     while current_height < head:
         dag_block = await retrieval_utils.get_dag_block_by_height(
             project_id=project_id, block_height=current_height,
