--- conflicted
+++ resolved
@@ -481,7 +481,6 @@
     last_snapshot_cid_key = f'projectID:{project_id}:lastSnapshotCid'
     rest_logger.debug("Setting the last snapshot_cid as: ")
     rest_logger.debug(snapshot_cid)
-<<<<<<< HEAD
     _ = await redis_conn.set(last_snapshot_cid_key, snapshot_cid)
     request.app.redis_pool.release(redis_conn_raw)
     
@@ -600,68 +599,9 @@
         to_height = max_block_height
     if (from_height <= 0) or (to_height > max_block_height) or (from_height > to_height):
         return {'error': 'Invalid Height'}
-    extracted_count = 0
-    diff_response = list()
     if settings.METADATA_CACHE == 'redis':
         diff_snapshots_cache_zset = f'projectID:{projectId}:diffSnapshots'
         r = await redis_conn.zcard(diff_snapshots_cache_zset)
-=======
-    snapshot = dict()
-    snapshot['Cid'] = snapshot_cid
-    snapshot['Type'] = "HOT_IPFS"
-    """ Check if the payload has changed. """
-    if prev_payload_cid:
-        if prev_payload_cid != snapshot['Cid']:
-            payload_changed = True
-    rest_logger.debug(snapshot)
-
-    ipfs_cid = snapshot['Cid']
-    token_hash = '0x' + keccak(text=json.dumps(snapshot)).hex()
-    e_obj = None
-    async with async_timeout.timeout(5) as cm:
-        try:
-            tx_hash_obj = request.app.contract.commitRecord(**dict(
-                ipfsCid=ipfs_cid,
-                apiKeyHash=token_hash,
-            ))
-        except EVBaseException as e:
-            e_obj =e
-            tx_hash_obj = None
-        except Exception as e:
-            e_obj = e
-            tx_hash_obj = None
-    if settings.METADATA_CACHE == 'redis':
-        if not cm.expired and tx_hash_obj:
-            """ Put this transaction hash on redis so that webhook listener can access it when listening to events"""
-            hash_key = f"TRANSACTION:{tx_hash_obj[0]['txHash']}"
-            hash_field = f"project_id"
-            r = await redis_conn.hset(
-                    key=hash_key,
-                    field=hash_field,
-                    value=f"{project_id}"
-                )
-            hash_field = f"tentative_block_height"
-            r = await redis_conn.hset(
-                    key=hash_key,
-                    field=hash_field,
-                    value=f"{block_height}"
-                )
-
-            hash_field = f"prev_dag_cid"
-            r = await redis_conn.hset(
-                    key=hash_key,
-                    field=hash_field,
-                    value=prev_dag_cid,
-                )
-        else:
-            rest_logger.error('='*80)
-            rest_logger.error('Commit Payload failed to MaticVigil API')
-            rest_logger.error(ipfs_cid)
-            rest_logger.error(project_id)
-            if e_obj:
-                rest_logger.error(e_obj)
-            rest_logger.error('=' * 80)
->>>>>>> 434a925e
         request.app.redis_pool.release(redis_conn_raw)
         if not r:
             return {'count': 0}
@@ -670,50 +610,6 @@
                 return {'count': int(r)}
             except:
                 return {'count': None}
-
-@app.get('/{projectId:str}/payloads/cachedDiffs')
-async def get_payloads_diffs(
-        request: Request,
-        response: Response,
-        projectId: str,
-        from_height: int = Query(default=1),
-        to_height: int = Query(default=-1),
-        maxCount: int = Query(default=10),
-):
-    max_block_height = 0
-    if settings.METADATA_CACHE == 'redis':
-        redis_conn_raw = await request.app.redis_pool.acquire()
-        redis_conn = aioredis.Redis(redis_conn_raw)
-        h = await redis_conn.get(f'projectID:{projectId}:blockHeight')
-        if not h:
-            max_block_height = 0
-        else:
-            max_block_height = int(h.decode('utf-8'))
-
-    if to_height == -1:
-        to_height = max_block_height
-    if (from_height <= 0) or (to_height > max_block_height) or (from_height > to_height):
-        return {'error': 'Invalid Height'}
-    extracted_count = 0
-    diff_response = list()
-    if settings.METADATA_CACHE == 'redis':
-        diff_snapshots_cache_zset = f'projectID:{projectId}:diffSnapshots'
-        r = await redis_conn.zrevrangebyscore(
-            key=diff_snapshots_cache_zset,
-            min=from_height,
-            max=to_height,
-            withscores=False
-        )
-        request.app.redis_pool.release(redis_conn_raw)
-        for diff in r:
-            if extracted_count >= maxCount:
-                break
-            diff_response.append(json.loads(diff))
-            extracted_count += 1
-    return {
-        'count': extracted_count,
-        'diffs': diff_response
-    }
 
 
 # TODO: get API key/token specific updates corresponding to projects committed with those credentials
@@ -753,43 +649,6 @@
     return sorted_project_diffs_snapshots[:maxCount]
 
 
-@app.get('/{projectId:str}/payloads/cachedDiffs/count')
-async def get_payloads_diff_counts(
-        request: Request,
-        response: Response,
-        projectId: str,
-        from_height: int = Query(default=0),
-        to_height: int = Query(default=-1),
-        maxCount: int = Query(default=10),
-):
-    max_block_height = 0
-    if settings.METADATA_CACHE == 'redis':
-        redis_conn_raw = await request.app.redis_pool.acquire()
-        redis_conn = aioredis.Redis(redis_conn_raw)
-        h = await redis_conn.get(f'projectID:{projectId}:blockHeight')
-        if not h:
-            max_block_height = 0
-        else:
-            max_block_height = int(h.decode('utf-8')) - 1
-
-    if to_height == -1:
-        to_height = max_block_height
-    if (from_height < 0) or (to_height > max_block_height) or (from_height > to_height):
-        return {'error': 'Invalid Height'}
-    extracted_count = 0
-    diff_response = list()
-    if settings.METADATA_CACHE == 'redis':
-        diff_snapshots_cache_zset = f'projectID:{projectId}:diffSnapshots'
-        r = await redis_conn.zcard(diff_snapshots_cache_zset)
-        request.app.redis_pool.release(redis_conn_raw)
-        if not r:
-            return {'count': 0}
-        else:
-            try:
-                return {'count': int(r)}
-            except:
-                return {'count': None}
-
 
 @app.get('/{projectId:str}/payloads/cachedDiffs')
 async def get_payloads_diffs(
@@ -996,12 +855,8 @@
         if not h:
             max_block_height = 0
         else:
-<<<<<<< HEAD
             max_block_height = int(h.decode('utf-8'))
-=======
-            max_block_height = int(h.decode('utf-8')) - 1
         rest_logger.debug(max_block_height)
->>>>>>> 434a925e
         request.app.redis_pool.release(redis_conn_raw)
 
     return {"height": max_block_height}
@@ -1038,12 +893,8 @@
             return {'error': 'Block does not exist at this block height'}
         max_block_height = int(max_block_height.decode('utf-8'))
         rest_logger.debug(max_block_height)
-<<<<<<< HEAD
         if (block_height > max_block_height) or (block_height <= 0):
-=======
-        if block_height > max_block_height:
             request.app.redis_pool.release(redis_conn_raw)
->>>>>>> 434a925e
             response.status_code = 400
             return {'error': 'Invalid Block Height'}
 
