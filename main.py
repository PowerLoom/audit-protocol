--- conflicted
+++ resolved
@@ -3,12 +3,7 @@
 from fastapi.middleware.cors import CORSMiddleware
 from fastapi.staticfiles import StaticFiles
 from eth_utils import keccak
-<<<<<<< HEAD
-=======
 from async_ipfshttpclient.main import AsyncIPFSClientSingleton
-import utils.diffmap_utils
-from config import settings
->>>>>>> 3982e2a9
 from uuid import uuid4
 from utils.redis_conn import RedisPool
 from utils.rabbitmq_utils import get_rabbitmq_connection, get_rabbitmq_channel, get_rabbitmq_core_exchange, get_rabbitmq_routing_key
@@ -17,13 +12,10 @@
 from functools import partial
 from utils import retrieval_utils
 from utils.diffmap_utils import process_payloads_for_diff
-<<<<<<< HEAD
-from data_models import ContainerData, PayloadCommit, PayloadCommitAPIRequest
-=======
-from data_models import PayloadCommit
->>>>>>> 3982e2a9
+from data_models import PayloadCommit, PayloadCommitAPIRequest
+
 from pydantic import ValidationError
-from aio_pika import ExchangeType, DeliveryMode, Message
+from aio_pika import DeliveryMode, Message
 from aio_pika.pool import Pool
 import logging
 import sys
@@ -76,17 +68,9 @@
     app.reader_redis_pool = app.aioredis_pool.reader_redis_pool
     app.writer_redis_pool = app.aioredis_pool.writer_redis_pool
 
-<<<<<<< HEAD
-=======
-    # app.evc = EVCore(verbose=True)
-    # app.contract = app.evc.generate_contract_sdk(
-    #     contract_address=settings.audit_contract,
-    #     app_name='auditrecords'
-    # )
     app.ipfs_singleton = AsyncIPFSClientSingleton()
     await app.ipfs_singleton.init_sessions()
     app.ipfs_read_client = app.ipfs_singleton._ipfs_read_client
->>>>>>> 3982e2a9
 
 async def create_retrieval_request(project_id: str, from_height: int, to_height: int, data: int, writer_redis_conn: aioredis.Redis):
     request_id = str(uuid4())
@@ -115,7 +99,6 @@
         request: Request,
         response: Response
 ):
-<<<<<<< HEAD
     req_json: dict = await request.json()
     try:
         req_parsed: PayloadCommitAPIRequest = PayloadCommitAPIRequest.parse_obj(req_json)
@@ -123,29 +106,7 @@
         response.status_code = 400
         rest_logger.error('Got bad request: %s | Parsing error: %s', req_json, e, exc_info=True)
         return {'error': 'Invalid request'}
-=======
-    """
-        This endpoint handles the following cases
-        - If there are no pending dag block creations, then commit the payload
-        and return the snapshot-cid, tentative block height and the payload changed flag
-
-        - If there are any pending dag block creations that are left, then Queue up
-        the payload and let a background service handle it.
-
-        - If there are more than `N` no.of payloads pending, then trigger a mechanism to block
-        further calls to this endpoint until all the pending payloads are committed. This
-        number is specified in the settings.json file as 'max_pending_payload_commits'
-
-    """
-    req_args = await request.json()
-    try:
-        payload = req_args['payload']
-        project_id = req_args['projectId']
-        request_id = req_args.get('requestID',None)
-        rest_logger.debug(f"Extracted payload and projectId from the request: {payload} , Payload data type: {type(payload)} ProjectId: {project_id}")
-    except Exception as e:
-        return {'error': "Either payload or projectId"}
->>>>>>> 3982e2a9
+
 
     project_id = req_parsed.projectId
     out = await helper_functions.check_project_exists(
@@ -154,13 +115,9 @@
     if out == 0:
         return {'error': 'The projectId provided does not exist'}
 
-<<<<<<< HEAD
     skip_anchor_proof_tx = req_parsed.skipAnchorProof
     """ Create a unique identifier for this payload """
-=======
-    skip_anchor_proof_tx = req_args.get('skipAnchorProof', True)  # skip anchor tx by default, unless passed
-   # Create a unique identifier for this payload
->>>>>>> 3982e2a9
+
     payload_data = {
         'payload': req_parsed.payload,
         'projectId': project_id,
@@ -172,18 +129,11 @@
     payload_for_commit = PayloadCommit(**{
         'projectId': project_id,
         'commitId': payload_commit_id,
-<<<<<<< HEAD
         'payload': req_parsed.payload,
         'web3Storage': req_parsed.web3Storage,
         'skipAnchorProof': skip_anchor_proof_tx,
-        'sourceChainDetails': req_parsed.sourceChainDetails
-=======
-        'payload': payload,
-        'requestID':request_id,
-        #'tentativeBlockHeight': last_tentative_block_height,
-        'web3Storage': web3_storage_flag,
-        'skipAnchorProof': skip_anchor_proof_tx
->>>>>>> 3982e2a9
+        'sourceChainDetails': req_parsed.sourceChainDetails,
+        'requestID': req_parsed.requestID
     })
 
     # push payload for commit to rabbitmq queue
@@ -258,7 +208,7 @@
 
 
 @app.post('/{projectId:str}/confirmations/callback')
-async def configure_project(
+async def register_confirmation_callback(
         request: Request,
         response: Response,
         projectId: str
@@ -274,16 +224,16 @@
 async def get_diff_rules(
         request: Request,
         response: Response,
-        projectId: str
+        project_id: str
 ):
     """ This endpoint returs the diffRules set against a projectId """
     out = await helper_functions.check_project_exists(
-        project_id=projectId, reader_redis_conn=request.app.reader_redis_pool
-    )
-    if out == 0:
-        return {'error': 'The projectId provided does not exist'}
-
-    diff_rules_key = redis_keys.get_diff_rules_key(projectId)
+        project_id=project_id, reader_redis_conn=request.app.reader_redis_pool
+    )
+    if out == 0:
+        return {'error': 'The projectId provided does not exist'}
+
+    diff_rules_key = redis_keys.get_diff_rules_key(project_id)
     reader_redis_conn: aioredis.Redis = request.app.reader_redis_pool
     out = await reader_redis_conn.get(diff_rules_key)
     if out is None:
@@ -611,10 +561,7 @@
         project_id=projectId,
         reader_redis_conn=reader_redis_conn
     )
-<<<<<<< HEAD
-=======
     rest_logger.debug(max_block_height)
->>>>>>> 3982e2a9
 
     block_status = await retrieval_utils.retrieve_block_status(
         project_id=projectId,
