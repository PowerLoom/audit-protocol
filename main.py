--- conflicted
+++ resolved
@@ -491,68 +491,7 @@
         reader_redis_conn=reader_redis_conn,
         ipfs_read_client=request.app.ipfs_read_client
     )
-<<<<<<< HEAD
-
-    current_height = to_height
-    cur_dag_cid = None
-    idx = 0
-    blocks = list()
-    while current_height >= from_height:
-        # rest_logger.debug("Fetching block at height: %s", current_height)
-        if not cur_dag_cid:
-            project_cids_key_zset = redis_keys.get_dag_cids_key(projectId)
-            r = await reader_redis_conn.zrangebyscore(
-                name=project_cids_key_zset,
-                min=current_height,
-                max=current_height,
-                withscores=False
-            )
-            if r:
-                cur_dag_cid = r[0].decode('utf-8')
-            else:
-                return {'error': 'NoRecordsFound'}
-        data_flag = 1 if data else 0
-        # NOTE: not yet clear why the earlier call to retrieval_utils.fetch_blocks() would not populate `dag_blocks` map
-        if dag_blocks.get(cur_dag_cid) is None:
-            # rest_logger.debug("Fetching block from IPFS")
-            block = await retrieval_utils.retrieve_block_data(cur_dag_cid, project_id=projectId,
-            writer_redis_conn=writer_redis_conn, data_flag=data_flag)
-        else:
-            # rest_logger.debug("Block already fetched")
-            block = dag_blocks.get(cur_dag_cid)
-        # rest_logger.debug("Block Retrieved: ")
-        # rest_logger.debug(block)
-        formatted_block = dict()
-        formatted_block['dagCid'] = cur_dag_cid
-        formatted_block.update({k: v for k, v in block.items()})
-        formatted_block['prevDagCid'] = formatted_block.pop('prevCid')
-
-        # NOTE: removed a duplicate diff generation logic.
-        # Get the diff_map between the current and previous snapshot
-        # rest_logger.debug('Diff flag set as: %s', diffs)
-        if diffs:
-            # FIXME: find a better way to get the entire chunk of diffs within the height range. insert each accordingly
-            diff_at_height_r = await reader_redis_conn.zrangebyscore(
-                name=redis_keys.get_diff_snapshots_key(projectId),
-                min=current_height,
-                max=current_height,
-                withscores=False
-            )
-            if diff_at_height_r:
-                diff_map = json.loads(diff_at_height_r[0])['diff']
-            else:
-                diff_map = {}
-            formatted_block['diff'] = diff_map
-        blocks.append(formatted_block)
-        if formatted_block['prevDagCid']:
-            cur_dag_cid = formatted_block['prevDagCid']['/']
-            # the decrement in current_height will ensure the loop ends here so we dont need to set cur_dag_cid
-        current_height = current_height - 1
-        idx += 1
-    return blocks
-=======
     return dag_blocks
->>>>>>> 3982e2a9
 
 
 @app.get('/{projectId}/payloads/height')
@@ -631,17 +570,13 @@
 
     prev_dag_cid = r[0].decode('utf-8')
 
-<<<<<<< HEAD
-    block = await retrieval_utils.retrieve_block_data(prev_dag_cid, project_id=projectId,
-    writer_redis_conn=writer_redis_conn, data_flag=0)
-=======
     block = await retrieval_utils.retrieve_block_data(
         block_dag_cid=prev_dag_cid,
+        project_id=projectId,
         ipfs_read_client=request.app.ipfs_read_client,
         writer_redis_conn=writer_redis_conn,
         data_flag=0
     )
->>>>>>> 3982e2a9
 
     return {prev_dag_cid: block}
 
@@ -737,17 +672,13 @@
     )
     prev_dag_cid = r[0].decode('utf-8')
 
-<<<<<<< HEAD
-    payload = await retrieval_utils.retrieve_block_data(prev_dag_cid, project_id=projectId,
-    writer_redis_conn=writer_redis_conn, data_flag=2)
-=======
     payload = await retrieval_utils.retrieve_block_data(
         block_dag_cid=prev_dag_cid,
+        project_id=projectId,
         ipfs_read_client=request.app.ipfs_read_client,
         writer_redis_conn=writer_redis_conn,
         data_flag=2
     )
->>>>>>> 3982e2a9
 
     """ Return the payload data """
     return {prev_dag_cid: payload}