--- conflicted
+++ resolved
@@ -734,10 +734,6 @@
         project_id=projectId,
         reader_redis_conn=reader_redis_conn
     )
-<<<<<<< HEAD
-
-=======
->>>>>>> 5e411e0b
     rest_logger.debug(max_block_height)
 
     block_status = await retrieval_utils.retrieve_block_status(project_id=projectId,
