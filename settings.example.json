--- conflicted
+++ resolved
@@ -32,6 +32,10 @@
 				"diff-requests":{
 					"queue_name_prefix":"audit-protocol-diff-requests:",
 					"routing_key_prefix":"diff-calculation:"
+				},
+				"dag-processing":{
+					"queue_name_prefix":"audit-protocol-dag-processing:",
+					"routing_key_prefix":"dag-processing:"
 				}
 			}
 		}
@@ -168,7 +172,6 @@
 			"upload_chunk_size_mb": 50
 		}
 	},
-<<<<<<< HEAD
 	"use_consensus": true,
 	"consensus_config":{
 		"service_url": "",
@@ -180,10 +183,9 @@
 		"max_idle_conns": 5,
 		"idle_conn_timeout":0,
 		"finalization_wait_time_secs": 60
-=======
+	},
 	"token_aggregator":{
 		"port": 8000,
 		"run_interval_secs": 60
->>>>>>> 3982e2a9
 	}
 }