--- conflicted
+++ resolved
@@ -39,30 +39,15 @@
 	"contract_addresses": {
 		"MAKER": "0x9f8F72aA9304c8B593d555F12eF6589cC3A579A2"
 	},
-<<<<<<< HEAD
-	"ipfs_url": "/dns/ipfs/tcp/5001",
-	"ipfs_rate_limit" :{
-		"req_per_sec": 100,
-		"burst": 100
-	},
-	"ipfs_reader_url":"/dns/ipfs/tcp/5001",
-=======
 	"ipfs":{
-		"url":"/dns/host.docker.internal/tcp/5001",
-		"reader_url":"/dns/host.docker.internal/tcp/5001",
-		"rate_limit" :{
+		"url":"/dns/ipfs/tcp/5001",
+		"reader_url":"/dns/ipfs/tcp/5001",
+		"write_rate_limit" :{
 			"req_per_sec": 10,
 			"burst": 10
 		},
-		"basic_auth":{
-			"username":"ipfs-username",
-			"passkey":"ipfs-passkey"
-		}
+		"timeout": 20
 	},
-	"ipfs_basic_auth_username":"",
-	"ipfs_basic_auth_passkey":"",
->>>>>>> 009bf7a6
-	"snapshot_interval": 4,
 	"contract_call_backend": "http://127.0.0.1:8888/writer",
 	"contract_rate_limit" :{
 		"req_per_sec": 50,
