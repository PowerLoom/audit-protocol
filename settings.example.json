{
<<<<<<< HEAD
  "instance_id": "generated-uuid",
  "pooler_namespace": "relevant-namespace",
  "rpc_url": "https://rpc-url",
  "local_cache_path": "/home/ubuntu/local_cache/",
  "ap_backend": {
    "host": "0.0.0.0",
    "port": 9000,
    "keepalive_secs": 600
  },
  "dag_finalizer": {
    "host": "0.0.0.0",
    "port": 9002,
    "validate_header_sig": false,
    "keepalive_secs": 600
  },
  "rabbitmq": {
    "user": "guest",
    "password": "guest",
    "host": "rabbitmq",
    "port": 5672,
    "setup": {
      "core": {
        "exchange": "audit-protocol-backend",
        "dlx": "audit-protocol-backend-dlx"
      },
      "queues": {
        "commit-payloads": {
          "queue_name_prefix": "audit-protocol-commit-payloads:",
          "routing_key_prefix": "commit-payloads:"
        },
        "dag-processing": {
          "queue_name_prefix": "audit-protocol-dag-processing:",
          "routing_key_prefix": "dag-processing:"
        },
        "dag-pruning": {
          "queue_name_prefix": "audit-protocol-dag-pruning:",
          "routing_key_prefix": "dag-pruning:"
        }
      }
    }
  },
  "contract_addresses": {
    "MAKER": "0x9f8F72aA9304c8B593d555F12eF6589cC3A579A2"
  },
  "ipfs": {
    "url": "/dns/ipfs/tcp/5001",
    "reader_url": "/dns/ipfs/tcp/5001",
    "write_rate_limit": {
      "req_per_sec": 10,
      "burst": 10
    },
    "timeout": 20
  },
  "txn_config": {
    "url": "http://host.docker.internal:8085/commitRecord",
    "rate_limit": {
      "req_per_sec": 10,
      "burst": 10
    },
    "skip_summary_projects_anchor_proof": true
  },
  "retry_count": 3,
  "retry_interval_secs": 5,
  "http_client_timeout_secs": 10,
  "redis": {
    "host": "redis",
    "port": 6379,
    "db": 0,
    "password": null
  },
  "redis_reader": {
    "host": "redis",
    "port": 6379,
    "db": 0,
    "password": null
  },
  "rlimit": {
    "file_descriptors": 2048
  },
  "payload_commit": {
    "concurrency": 20,
    "dag_finalizer_rate_limit": {
      "req_per_sec": 50,
      "burst": 20
    }
  },
  "web3_storage": {
    "url": "https://api.web3.storage",
    "upload_url_suffix": "/upload",
    "api_token": "",
    "timeout_secs": 30,
    "max_idle_conns": 5,
    "idle_conn_timeout": 0,
    "rate_limit": {
      "req_per_sec": 3,
      "burst": 6
    }
  },
  "dag_verifier": {
    "host": "0.0.0.0",
    "port": 9030,
    "slack_notify_URL": "",
    "notify_suppress_time_secs": 1800,
    "concurrency": 10,
    "ipfs_rate_limit": {
      "req_per_sec": 10,
      "burst": 10
    },
    "redis_pool_size": 20,
    "run_interval_secs": 300,
    "additional_projects_to_track_prefixes": [
      "uniswap_V2PairsSummarySnapshot",
      "uniswap_V2TokensSummarySnapshot",
      "uniswap_V2DailyStatsSnapshot"
    ],
    "pruning_verification": false
  },
  "pruning": {
    "run_interval_mins": 600,
    "segment_size": 720,
    "concurrency": 1,
    "car_storage_path": "/tmp/",
    "ipfs_rate_limit": {
      "req_per_sec": 10,
      "burst": 10
    },
    "ipfs_timeout_secs": 300,
    "perform_archival": false,
    "perform_ipfs_unpin": true,
    "prune_redis_zsets": true,
    "backup_redis_zsets_to_file": false,
    "oldest_project_index": "7d",
    "pruning_height_behind_oldest_index": 100,
    "summary_projects_prune_height_behind_head": 1000,
    "web3_storage": {
      "timeout_secs": 600,
      "rate_limit": {
        "req_per_sec": 1,
        "burst": 1
      },
      "upload_chunk_size_mb": 50
    }
  },
  "use_consensus": true,
  "consensus_config": {
    "service_url": "http://offchain-consensus:9030",
    "rate_limit": {
      "req_per_sec": 5,
      "burst": 5
    },
    "timeout_secs": 30,
    "max_idle_conns": 5,
    "idle_conn_timeout": 0,
    "finalization_wait_time_secs": 300,
    "polling_interval_secs": 10
  },
  "token_aggregator": {
    "port": 8000,
    "run_interval_secs": 60,
    "ap_host": "localhost"
  },
  "signer": {
    "domain": {
      "name": "PowerloomProtocolContract",
      "version": "1",
      "chainId": "11155111",
      "verifyingContract": "0x9f8F72aA9304c8B593d555F12eF6589cC3A579A2"
    },
    "contractAddress": "0xD0229849673849F889332839b71f369A7f231846",
    "accountAddress": "0xAe1f65Ad0a5B4d51032aEfBd3bfbeCfCf4C293C8",
    "deadlineBuffer": 10,
    "rpcUrl": "https://sepolia.infura.io/v3/139a23304bdc466d82dc7a1f633a92cf"
  }
=======
	"instance_id": "generated-uuid",
	"pooler_namespace": "relevant-namespace",
	"rpc_url": "https://rpc-url",
	"local_cache_path": "/home/ubuntu/local_cache/",
	"ap_backend": {
		"host": "0.0.0.0",
		"port": 9000,
		"keepalive_secs": 600
	},
	"dag_finalizer": {
		"host": "0.0.0.0",
		"port": 9002,
		"validate_header_sig": false,
		"keepalive_secs": 600
	},
	"primary_indexer": {
		"slack_notify_URL": ""
	},
	"rabbitmq": {
		"user": "guest",
		"password": "guest",
		"host": "rabbitmq",
		"port": 5672,
		"setup": {
			"core": {
				"exchange": "audit-protocol-backend",
				"dlx": "audit-protocol-backend-dlx"
			},
			"queues": {
				"commit-payloads": {
					"queue_name_prefix": "audit-protocol-commit-payloads:",
					"routing_key_prefix": "commit-payloads:"
				},
				"dag-processing": {
					"queue_name_prefix": "audit-protocol-dag-processing:",
					"routing_key_prefix": "dag-processing:"
				},
				"dag-pruning": {
					"queue_name_prefix": "audit-protocol-dag-pruning:",
					"routing_key_prefix": "dag-pruning:"
				}
			}
		}
	},
	"contract_addresses": {
		"MAKER": "0x9f8F72aA9304c8B593d555F12eF6589cC3A579A2"
	},
	"ipfs": {
		"url": "/dns/ipfs/tcp/5001",
		"reader_url": "/dns/ipfs/tcp/5001",
		"write_rate_limit": {
			"req_per_sec": 10,
			"burst": 10
		},
		"timeout": 20
	},
	"txn_config": {
		"url": "http://host.docker.internal:8085/commitRecord",
		"rate_limit": {
			"req_per_sec": 10,
			"burst": 10
		},
		"skip_summary_projects_anchor_proof": true
	},
	"retry_count": 3,
	"retry_interval_secs": 5,
	"http_client_timeout_secs": 10,
	"redis": {
		"host": "redis",
		"port": 6379,
		"db": 0,
		"password": null
	},
	"redis_reader": {
		"host": "redis",
		"port": 6379,
		"db": 0,
		"password": null
	},
	"rlimit": {
		"file_descriptors": 2048
	},
	"payload_commit": {
		"concurrency": 20,
		"dag_finalizer_rate_limit": {
			"req_per_sec": 50,
			"burst": 20
		}
	},
	"web3_storage": {
		"url": "https://api.web3.storage",
		"upload_url_suffix": "/upload",
		"api_token": "web3-storage-token",
		"timeout_secs": 30,
		"max_idle_conns": 5,
		"idle_conn_timeout": 0,
		"rate_limit": {
			"req_per_sec": 3,
			"burst": 6
		}
	},
	"dag_verifier": {
		"host": "0.0.0.0",
		"port": 9030,
		"slack_notify_URL": "",
		"notify_suppress_time_secs": 1800,
		"concurrency": 10,
		"ipfs_rate_limit": {
			"req_per_sec": 10,
			"burst": 10
		},
		"redis_pool_size": 20,
		"run_interval_secs": 300,
		"additional_projects_to_track_prefixes": [
			"uniswap_V2PairsSummarySnapshot",
			"uniswap_V2TokensSummarySnapshot",
			"uniswap_V2DailyStatsSnapshot"
		],
		"pruning_verification": false
	},
	"pruning": {
		"run_interval_mins": 600,
		"segment_size": 720,
		"concurrency": 1,
		"car_storage_path": "/tmp/",
		"ipfs_rate_limit": {
			"req_per_sec": 10,
			"burst": 10
		},
		"ipfs_timeout_secs": 300,
		"perform_archival": false,
		"perform_ipfs_unpin": true,
		"prune_redis_zsets": true,
		"backup_redis_zsets_to_file": false,
		"oldest_project_index": "7d",
		"pruning_height_behind_oldest_index": 100,
		"summary_projects_prune_height_behind_head": 1000,
		"web3_storage": {
			"timeout_secs": 600,
			"rate_limit": {
				"req_per_sec": 1,
				"burst": 1
			},
			"upload_chunk_size_mb": 50
		}
	},
	"use_consensus": true,
	"consensus_config": {
		"service_url": "http://offchain-consensus:9030",
		"rate_limit": {
			"req_per_sec": 5,
			"burst": 5
		},
		"timeout_secs": 30,
		"max_idle_conns": 5,
		"idle_conn_timeout": 0,
		"finalization_wait_time_secs": 300,
		"polling_interval_secs": 10
	},
	"token_aggregator": {
		"port": 8000,
		"run_interval_secs": 60,
		"ap_host": "localhost"
	}
>>>>>>> e1ca6f1b
}<|MERGE_RESOLUTION|>--- conflicted
+++ resolved
@@ -1,179 +1,4 @@
 {
-<<<<<<< HEAD
-  "instance_id": "generated-uuid",
-  "pooler_namespace": "relevant-namespace",
-  "rpc_url": "https://rpc-url",
-  "local_cache_path": "/home/ubuntu/local_cache/",
-  "ap_backend": {
-    "host": "0.0.0.0",
-    "port": 9000,
-    "keepalive_secs": 600
-  },
-  "dag_finalizer": {
-    "host": "0.0.0.0",
-    "port": 9002,
-    "validate_header_sig": false,
-    "keepalive_secs": 600
-  },
-  "rabbitmq": {
-    "user": "guest",
-    "password": "guest",
-    "host": "rabbitmq",
-    "port": 5672,
-    "setup": {
-      "core": {
-        "exchange": "audit-protocol-backend",
-        "dlx": "audit-protocol-backend-dlx"
-      },
-      "queues": {
-        "commit-payloads": {
-          "queue_name_prefix": "audit-protocol-commit-payloads:",
-          "routing_key_prefix": "commit-payloads:"
-        },
-        "dag-processing": {
-          "queue_name_prefix": "audit-protocol-dag-processing:",
-          "routing_key_prefix": "dag-processing:"
-        },
-        "dag-pruning": {
-          "queue_name_prefix": "audit-protocol-dag-pruning:",
-          "routing_key_prefix": "dag-pruning:"
-        }
-      }
-    }
-  },
-  "contract_addresses": {
-    "MAKER": "0x9f8F72aA9304c8B593d555F12eF6589cC3A579A2"
-  },
-  "ipfs": {
-    "url": "/dns/ipfs/tcp/5001",
-    "reader_url": "/dns/ipfs/tcp/5001",
-    "write_rate_limit": {
-      "req_per_sec": 10,
-      "burst": 10
-    },
-    "timeout": 20
-  },
-  "txn_config": {
-    "url": "http://host.docker.internal:8085/commitRecord",
-    "rate_limit": {
-      "req_per_sec": 10,
-      "burst": 10
-    },
-    "skip_summary_projects_anchor_proof": true
-  },
-  "retry_count": 3,
-  "retry_interval_secs": 5,
-  "http_client_timeout_secs": 10,
-  "redis": {
-    "host": "redis",
-    "port": 6379,
-    "db": 0,
-    "password": null
-  },
-  "redis_reader": {
-    "host": "redis",
-    "port": 6379,
-    "db": 0,
-    "password": null
-  },
-  "rlimit": {
-    "file_descriptors": 2048
-  },
-  "payload_commit": {
-    "concurrency": 20,
-    "dag_finalizer_rate_limit": {
-      "req_per_sec": 50,
-      "burst": 20
-    }
-  },
-  "web3_storage": {
-    "url": "https://api.web3.storage",
-    "upload_url_suffix": "/upload",
-    "api_token": "",
-    "timeout_secs": 30,
-    "max_idle_conns": 5,
-    "idle_conn_timeout": 0,
-    "rate_limit": {
-      "req_per_sec": 3,
-      "burst": 6
-    }
-  },
-  "dag_verifier": {
-    "host": "0.0.0.0",
-    "port": 9030,
-    "slack_notify_URL": "",
-    "notify_suppress_time_secs": 1800,
-    "concurrency": 10,
-    "ipfs_rate_limit": {
-      "req_per_sec": 10,
-      "burst": 10
-    },
-    "redis_pool_size": 20,
-    "run_interval_secs": 300,
-    "additional_projects_to_track_prefixes": [
-      "uniswap_V2PairsSummarySnapshot",
-      "uniswap_V2TokensSummarySnapshot",
-      "uniswap_V2DailyStatsSnapshot"
-    ],
-    "pruning_verification": false
-  },
-  "pruning": {
-    "run_interval_mins": 600,
-    "segment_size": 720,
-    "concurrency": 1,
-    "car_storage_path": "/tmp/",
-    "ipfs_rate_limit": {
-      "req_per_sec": 10,
-      "burst": 10
-    },
-    "ipfs_timeout_secs": 300,
-    "perform_archival": false,
-    "perform_ipfs_unpin": true,
-    "prune_redis_zsets": true,
-    "backup_redis_zsets_to_file": false,
-    "oldest_project_index": "7d",
-    "pruning_height_behind_oldest_index": 100,
-    "summary_projects_prune_height_behind_head": 1000,
-    "web3_storage": {
-      "timeout_secs": 600,
-      "rate_limit": {
-        "req_per_sec": 1,
-        "burst": 1
-      },
-      "upload_chunk_size_mb": 50
-    }
-  },
-  "use_consensus": true,
-  "consensus_config": {
-    "service_url": "http://offchain-consensus:9030",
-    "rate_limit": {
-      "req_per_sec": 5,
-      "burst": 5
-    },
-    "timeout_secs": 30,
-    "max_idle_conns": 5,
-    "idle_conn_timeout": 0,
-    "finalization_wait_time_secs": 300,
-    "polling_interval_secs": 10
-  },
-  "token_aggregator": {
-    "port": 8000,
-    "run_interval_secs": 60,
-    "ap_host": "localhost"
-  },
-  "signer": {
-    "domain": {
-      "name": "PowerloomProtocolContract",
-      "version": "1",
-      "chainId": "11155111",
-      "verifyingContract": "0x9f8F72aA9304c8B593d555F12eF6589cC3A579A2"
-    },
-    "contractAddress": "0xD0229849673849F889332839b71f369A7f231846",
-    "accountAddress": "0xAe1f65Ad0a5B4d51032aEfBd3bfbeCfCf4C293C8",
-    "deadlineBuffer": 10,
-    "rpcUrl": "https://sepolia.infura.io/v3/139a23304bdc466d82dc7a1f633a92cf"
-  }
-=======
 	"instance_id": "generated-uuid",
 	"pooler_namespace": "relevant-namespace",
 	"rpc_url": "https://rpc-url",
@@ -337,6 +162,17 @@
 		"port": 8000,
 		"run_interval_secs": 60,
 		"ap_host": "localhost"
-	}
->>>>>>> e1ca6f1b
+	},
+  "signer": {
+    "domain": {
+      "name": "PowerloomProtocolContract",
+      "version": "1",
+      "chainId": "11155111",
+      "verifyingContract": "0x9f8F72aA9304c8B593d555F12eF6589cC3A579A2"
+    },
+    "contractAddress": "0xD0229849673849F889332839b71f369A7f231846",
+    "accountAddress": "0xAe1f65Ad0a5B4d51032aEfBd3bfbeCfCf4C293C8",
+    "deadlineBuffer": 10,
+    "rpcUrl": "https://sepolia.infura.io/v3/139a23304bdc466d82dc7a1f633a92cf"
+  }
 }